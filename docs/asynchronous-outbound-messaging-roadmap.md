--- conflicted
+++ resolved
@@ -13,15 +13,11 @@
 - [x] **Connection actor** with a biased `select!` loop that polls for shutdown,
   high/low queues and response streams as described in
   [Design §3.2][design-write-loop].
-<<<<<<< HEAD
 - [ ] **Fairness counter** to yield to the low-priority queue after bursts of
   high-priority frames ([Design §3.2.1][design-fairness]).
-- [ ] **Internal protocol hooks** `before_send` and `on_command_end` invoked
-=======
 - [ ] **Run state consolidation** using `Option` receivers and a closed source
   counter ([Design §3.4][design-actor-state]).
 - [X] **Internal protocol hooks** `before_send` and `on_command_end` invoked
->>>>>>> 0d2d7ca0
   from the actor ([Design §4.3][design-hooks]).
 
 ## 2. Public API and Ergonomics
