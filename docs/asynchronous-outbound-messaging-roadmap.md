--- conflicted
+++ resolved
@@ -13,13 +13,9 @@
 - [x] **Connection actor** with a biased `select!` loop that polls for shutdown,
   high/low queues and response streams as described in
   [Design §3.2][design-write-loop].
-<<<<<<< HEAD
 - [ ] **Run state consolidation** using `Option` receivers and a closed source
   counter ([Design §3.4][design-actor-state]).
-- [ ] **Internal protocol hooks** `before_send` and `on_command_end` invoked
-=======
-- [x] **Internal protocol hooks** `before_send` and `on_command_end` invoked
->>>>>>> cf6bcb11
+- [X] **Internal protocol hooks** `before_send` and `on_command_end` invoked
   from the actor ([Design §4.3][design-hooks]).
 
 ## 2. Public API and Ergonomics
