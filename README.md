--- conflicted
+++ resolved
@@ -168,15 +168,9 @@
 
 ## Current Limitations
 
-<<<<<<< HEAD
-Connection processing is not implemented yet. After the optional preamble is
-read, the server logs a warning and immediately closes the stream. Release
-builds fail to compile to prevent accidental production use.
-=======
 Connection handling now processes frames and routes messages, but the
 server is still experimental. Release builds fail to compile, so the
 library cannot be used accidentally in production.
->>>>>>> f8aa1da2
 
 ## Roadmap
 
