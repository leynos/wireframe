# Wireframe

**Wireframe** is an experimental Rust library that simplifies building servers
and clients for custom binary protocols. The design borrows heavily from
[Actix Web](https://actix.rs/) to provide a familiar, declarative API for
routing, extractors, and middleware.

## Motivation

Manual handling of binary protocols typically involves verbose serialization
code, custom frame parsing, and complex dispatch logic. `wireframe` aims to
reduce this boilerplate through layered abstractions:

- **Transport adapter** built on Tokio I/O
- **Framing layer** for length‑prefixed or custom frames
- **Connection preamble** with customizable validation callbacks
  \[[docs](docs/preamble-validator.md)\]
- Call `with_preamble::<T>()` before registering success or failure callbacks
- **Serialization engine** using `bincode` or a `wire-rs` wrapper
- **Routing engine** that dispatches messages by ID
- **Handler invocation** with extractor support
- **Middleware chain** for request/response processing
- **[Connection lifecycle hooks](#connection-lifecycle)** for per-connection
  setup and teardown

These layers correspond to the architecture outlined in the design
document【F:docs/rust-binary-router-library-design.md†L292-L344】.

## API Overview

Applications are configured using a builder pattern similar to Actix Web. A
`WireframeApp` defines routes and middleware, while `WireframeServer` manages
connections and runs the Tokio event loop:

```rust
WireframeServer::new(|| {
    WireframeApp::new()
        .frame_processor(MyFrameProcessor::new())
        .app_data(state.clone())
        .route(MessageType::Login, handle_login)
        .wrap(MyLoggingMiddleware::default())
})
.bind("127.0.0.1:7878")?
.run()
.await
```

By default, the number of worker tasks equals the number of CPU cores. If the
CPU count cannot be determined, the server falls back to a single worker.

The builder supports methods like `frame_processor`, `route`, `app_data`, and
`wrap` for middleware configuration. `app_data` stores any `Send + Sync` value
keyed by type; registering another value of the same type overwrites the
previous one. Handlers retrieve these values using the `SharedState<T>`
extractor【F:docs/rust-binary-router-library-design.md†L622-L710】.

Handlers are asynchronous functions whose parameters implement extractor traits
and may return responses implementing the `Responder` trait. This pattern
mirrors Actix Web handlers and keeps protocol logic
concise【F:docs/rust-binary-router-library-design.md†L682-L710】.

## Example

The design document includes a simple echo server that demonstrates routing
based on a message ID and the use of a length‑prefixed frame processor:

```rust
async fn handle_echo(req: Message<EchoRequest>) -> WireframeResult<EchoResponse> {
    Ok(EchoResponse {
        original_payload: req.payload.clone(),
        echoed_at: time_now(),
    })
}

WireframeServer::new(|| {
    WireframeApp::new()
        .serializer(BincodeSerializer)
        .route(MyMessageType::Echo, handle_echo)
})
.bind("127.0.0.1:8000")?
.run()
.await
```

This example showcases how derive macros and the framing abstraction simplify a
binary protocol server【F:docs/rust-binary-router-library-design.md†L1126-L1156】.

## Custom Envelopes

`WireframeApp` defaults to a simple `Envelope` containing a message ID and raw
payload bytes. Applications can supply their own envelope type by calling
`WireframeApp::<_, _, MyEnv>::new_with_envelope()`. The custom type must
implement the `Packet` trait:

```rust
use wireframe::app::{Packet, WireframeApp};

#[derive(bincode::Encode, bincode::BorrowDecode)]
struct MyEnv { id: u32, data: Vec<u8> }

impl Packet for MyEnv {
    fn id(&self) -> u32 { self.id }
    fn into_parts(self) -> (u32, Vec<u8>) { (self.id, self.data) }
    fn from_parts(id: u32, data: Vec<u8>) -> Self { Self { id, data } }
}

let app = WireframeApp::<_, _, MyEnv>::new_with_envelope()
    .unwrap()
    .route(1, std::sync::Arc::new(|env: &MyEnv| Box::pin(async move { /* ... */ })))
    .unwrap();
```

This allows integration with existing packet formats without modifying
`handle_frame`.

## Response Serialization and Framing

Handlers can return types implementing the `Responder` trait. These values are
encoded using the application's configured serializer and written back through
the `FrameProcessor`【F:docs/rust-binary-router-library-design.md†L724-L730】.

The included `LengthPrefixedProcessor` illustrates a simple framing strategy
that prefixes each frame with its length. The format is configurable (prefix
size and endianness) and defaults to a 4‑byte big‑endian length
prefix【F:docs/rust-binary-router-library-design.md†L1082-L1123】.

```rust
use wireframe::frame::{LengthFormat, LengthPrefixedProcessor};

let app = WireframeApp::new()?
    .frame_processor(LengthPrefixedProcessor::new(LengthFormat::u16_le()));
```

## Connection Lifecycle

`WireframeApp` can run callbacks when a connection is opened or closed. The
state produced by `on_connection_setup` is passed to `on_connection_teardown`
when the connection ends.

```rust
    let app = WireframeApp::new()
        .on_connection_setup(|| async { 42u32 })
        .on_connection_teardown(|state| async move {
            println!("closing with {state}");
        });
```

## Custom Extractors

Extractors are types that implement `FromMessageRequest`. When a handler lists
an extractor as a parameter, `wireframe` automatically constructs it using the
incoming \[`MessageRequest`\] and remaining \[`Payload`\]. Built‑in extractors
like `Message<T>`, `SharedState<T>` and `ConnectionInfo` decode the payload,
access app state or expose peer information.

Custom extractors let you centralize parsing and validation logic that would
otherwise be duplicated across handlers. A session token parser, for example,
can verify the token before any route-specific code executes
[Design Guide: Data Extraction and Type Safety][data-extraction-guide].

```rust
use wireframe::extractor::{ConnectionInfo, FromMessageRequest, MessageRequest, Payload};

pub struct SessionToken(String);

impl FromMessageRequest for SessionToken {
    type Error = std::convert::Infallible;

    fn from_message_request(
        _req: &MessageRequest,
        payload: &mut Payload<'_>,
    ) -> Result<Self, Self::Error> {
        let len = payload.data[0] as usize;
        let token = std::str::from_utf8(&payload.data[1..=len]).unwrap().to_string();
        payload.advance(1 + len);
        Ok(Self(token))
    }
}
```

Custom extractors integrate seamlessly with other parameters:

```rust
async fn handle_ping(token: SessionToken, info: ConnectionInfo) {
    println!("{} from {:?}", token.0, info.peer_addr());
}
```

## Middleware

Middleware allows inspecting or modifying requests and responses. The `from_fn`
helper builds middleware from an async function or closure:

```rust
use wireframe::middleware::from_fn;

let logging = from_fn(|req, next| async move {
    tracing::info!("received request: {:?}", req);
    let res = next.call(req).await?;
    tracing::info!("sending response: {:?}", res);
    Ok(res)
});
```

## Examples

<<<<<<< HEAD
Example programs are available in the `examples/` directory:

- `echo.rs` — minimal echo server using routing
- `ping_pong.rs` — showcases serialization and middleware in a ping/pong
  protocol. See [examples/ping_pong.md](examples/ping_pong.md) for a detailed
  overview.

Run an example with Cargo:

```bash
cargo run --example echo
```

Try the echo server with netcat:

```bash
$ cargo run --example echo
# in another terminal
$ printf '\x00\x00\x00\x00\x01\x00\x00\x00' | nc 127.0.0.1 7878 | xxd
```

Try the ping‑pong server with netcat:

```bash
$ cargo run --example ping_pong
# in another terminal
$ printf '\x00\x00\x00\x08\x01\x00\x00\x00\x2a\x00\x00\x00' | nc 127.0.0.1 7878 | xxd
```
=======
The `examples/` directory contains runnable demos illustrating different
protocol designs:

- `echo.rs` – minimal server that echoes incoming frames.
- `packet_enum.rs` – shows packet type discrimination with a bincode enum and a
  frame containing container types like `HashMap` and `Vec`.
>>>>>>> 0a63bfad

## Current Limitations

Connection handling now processes frames and routes messages. Although the
server is still experimental, it now compiles in release mode for evaluation or
production use.

## Roadmap

Development priorities are tracked in [docs/roadmap.md](docs/roadmap.md). Key
tasks include building the Actix‑inspired API, implementing middleware and
extractor traits, and providing example applications【F:docs/roadmap.md†L1-L24】.

## License

Wireframe is distributed under the terms of the ISC license. See
[LICENSE](LICENSE) for details.

[data-extraction-guide]: docs/rust-binary-router-library-design.md#53-data-extraction-and-type-safety<|MERGE_RESOLUTION|>--- conflicted
+++ resolved
@@ -204,13 +204,14 @@
 
 ## Examples
 
-<<<<<<< HEAD
 Example programs are available in the `examples/` directory:
 
 - `echo.rs` — minimal echo server using routing
 - `ping_pong.rs` — showcases serialization and middleware in a ping/pong
   protocol. See [examples/ping_pong.md](examples/ping_pong.md) for a detailed
   overview.
+- `packet_enum.rs` – shows packet type discrimination with a bincode enum and a
+  frame containing container types like `HashMap` and `Vec`.
 
 Run an example with Cargo:
 
@@ -233,14 +234,6 @@
 # in another terminal
 $ printf '\x00\x00\x00\x08\x01\x00\x00\x00\x2a\x00\x00\x00' | nc 127.0.0.1 7878 | xxd
 ```
-=======
-The `examples/` directory contains runnable demos illustrating different
-protocol designs:
-
-- `echo.rs` – minimal server that echoes incoming frames.
-- `packet_enum.rs` – shows packet type discrimination with a bincode enum and a
-  frame containing container types like `HashMap` and `Vec`.
->>>>>>> 0a63bfad
 
 ## Current Limitations
 
