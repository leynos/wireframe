--- conflicted
+++ resolved
@@ -23,12 +23,8 @@
 log = "0.4"
 dashmap = "5"
 leaky-bucket = "1.1"
-<<<<<<< HEAD
-tracing = { version = ">=0.1.40, <0.2.0", features = ["log", "log-always"] }
+tracing = { version = "^0.1.40", features = ["log", "log-always"] }
 tracing-subscriber = "0.3"
-=======
-tracing = { version = "^0.1.40", features = ["log", "log-always"] }
->>>>>>> 5e850f5b
 metrics = { version = "0.24", optional = true }
 metrics-exporter-prometheus = { version = "0.17", optional = true, features = ["http-listener"] }
 
