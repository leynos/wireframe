--- conflicted
+++ resolved
@@ -16,19 +16,6 @@
     "io-util",
     "test-util",
 ] }
-<<<<<<< HEAD
-tokio-util = { version = "0.7", features = ["rt"] }
-futures = "0.3"
-async-trait = "0.1"
-bytes = "1"
-log = "0.4"
-dashmap = "5"
-leaky-bucket = "1.1"
-tracing = { version = "^0.1.40", features = ["log", "log-always"] }
-tracing-subscriber = "0.3"
-metrics = { version = "0.24", optional = true }
-metrics-exporter-prometheus = { version = "0.17", optional = true, features = ["http-listener"] }
-=======
 tokio-util = { version = "0.7.15", features = ["rt"] }
 futures = "0.3.31"
 async-trait = "0.1.88"
@@ -37,9 +24,9 @@
 dashmap = "5.5.3"
 leaky-bucket = "1.1.2"
 tracing = { version = "0.1.41", features = ["log", "log-always"] }
+tracing-subscriber = "0.3"
 metrics = { version = "0.24.2", optional = true }
 metrics-exporter-prometheus = { version = "0.17.2", optional = true, features = ["http-listener"] }
->>>>>>> 5f98e3d7
 
 [dev-dependencies]
 rstest = "0.18.2"
