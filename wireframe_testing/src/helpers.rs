//! Helper utilities for driving `WireframeApp` instances in tests.
//!
//! These functions spin up an application on an in-memory duplex stream and
//! collect the bytes written back by the app for assertions.

use bincode::config;
use bytes::BytesMut;
use rstest::fixture;
use tokio::io::{self, AsyncReadExt, AsyncWriteExt, DuplexStream, duplex};
use wireframe::{
    app::{Envelope, Packet, WireframeApp},
    frame::{FrameMetadata, FrameProcessor, LengthPrefixedProcessor},
    serializer::Serializer,
};

/// Create a default length-prefixed frame processor for tests.
#[fixture]
#[allow(
    unused_braces,
    reason = "Clippy is wrong here; this is not a redundant block"
)]
pub fn processor() -> LengthPrefixedProcessor { LengthPrefixedProcessor::default() }

pub trait TestSerializer:
    Serializer + FrameMetadata<Frame = Envelope> + Send + Sync + 'static
{
}

impl<T> TestSerializer for T where
    T: Serializer + FrameMetadata<Frame = Envelope> + Send + Sync + 'static
{
}

const DEFAULT_CAPACITY: usize = 4096;

<<<<<<< HEAD
/// Run `server_fn` against a duplex stream, writing each `frame` to the client
/// half and returning the bytes produced by the server.
///
/// The server function receives the server half of a `tokio::io::duplex`
/// connection. Every provided frame is written to the client side in order and
/// the collected output is returned once the server task completes. If the
/// server panics, the panic message is surfaced as an `io::Error` beginning
/// with `"server task failed"`.
///
/// ```rust
/// use tokio::io::{self, AsyncWriteExt, DuplexStream};
/// use wireframe_testing::helpers::drive_internal;
///
/// async fn echo(mut server: DuplexStream) { let _ = server.write_all(&[1, 2]).await; }
///
/// # async fn demo() -> io::Result<()> {
/// let bytes = drive_internal(echo, vec![vec![0]], 64).await?;
/// assert_eq!(bytes, [1, 2]);
/// # Ok(())
/// # }
/// ```
=======
macro_rules! forward_default {
    (
        $(#[$docs:meta])* $vis:vis fn $name:ident(
            $app:ident : $app_ty:ty,
            $arg:ident : $arg_ty:ty
        ) -> $ret:ty
        => $inner:ident($app_expr:ident, $arg_expr:expr)
    ) => {
        $(#[$docs])*
        $vis async fn $name<S, C, E>(
            $app: $app_ty,
            $arg: $arg_ty,
        ) -> $ret
        where
            S: TestSerializer,
            C: Send + 'static,
            E: Packet,
        {
            $inner($app_expr, $arg_expr, DEFAULT_CAPACITY).await
        }
    };
}

>>>>>>> 8deed50e
async fn drive_internal<F, Fut>(
    server_fn: F,
    frames: Vec<Vec<u8>>,
    capacity: usize,
) -> io::Result<Vec<u8>>
where
    F: FnOnce(DuplexStream) -> Fut,
    Fut: std::future::Future<Output = ()> + Send,
{
    let (mut client, server) = duplex(capacity);

    let server_fut = async {
        use futures::FutureExt as _;
        let result = std::panic::AssertUnwindSafe(server_fn(server))
            .catch_unwind()
            .await;
        match result {
            Ok(_) => Ok(()),
            Err(panic) => {
                let msg = panic
                    .downcast_ref::<&str>()
                    .copied()
                    .or_else(|| panic.downcast_ref::<String>().map(String::as_str))
                    .unwrap_or("<non-string panic>");
                Err(io::Error::new(
                    io::ErrorKind::Other,
                    format!("server task failed: {msg}"),
                ))
            }
        }
    };

    let client_fut = async {
        for frame in &frames {
            client.write_all(frame).await?;
        }
        client.shutdown().await?;

        let mut buf = Vec::new();
        client.read_to_end(&mut buf).await?;
        io::Result::Ok(buf)
    };

    let ((), buf) = tokio::try_join!(server_fut, client_fut)?;
    Ok(buf)
}

macro_rules! forward_with_capacity {
    (
        $(#[$docs:meta])* $vis:vis fn $name:ident(
            $app:ident : $app_ty:ty,
            $arg:ident : $arg_ty:ty,
            capacity: usize
        ) -> $ret:ty
        => $inner:ident($app_expr:ident, $arg_expr:expr, capacity)
    ) => {
        $(#[$docs])*
        $vis async fn $name<S, C, E>(
            $app: $app_ty,
            $arg: $arg_ty,
            capacity: usize,
        ) -> $ret
        where
            S: TestSerializer,
            C: Send + 'static,
            E: Packet,
        {
            $inner($app_expr, $arg_expr, capacity).await
        }
    };
}

forward_default! {
    /// Drive `app` with a single length-prefixed `frame` and return the bytes
    /// produced by the server.
    ///
    /// The app runs on an in-memory duplex stream so tests need not open real
    /// sockets.
    ///
    /// ```rust
    /// # use wireframe_testing::{drive_with_frame, processor};
    /// # use wireframe::app::WireframeApp;
    /// # async fn demo() -> tokio::io::Result<()> {
    /// let app = WireframeApp::new().frame_processor(processor()).unwrap();
    /// let bytes = drive_with_frame(app, vec![1, 2, 3]).await?;
    /// # Ok(())
    /// # }
    /// ```
    pub fn drive_with_frame(app: WireframeApp<S, C, E>, frame: Vec<u8>) -> io::Result<Vec<u8>>
    => drive_with_frame_with_capacity(app, frame)
}

forward_with_capacity! {
    /// Drive `app` with a single frame using a duplex buffer of `capacity` bytes.
    ///
    /// Adjusting the buffer size helps exercise edge cases such as small channels.
    ///
    /// ```rust
    /// # use wireframe_testing::{drive_with_frame_with_capacity, processor};
    /// # use wireframe::app::WireframeApp;
    /// # async fn demo() -> tokio::io::Result<()> {
    /// let app = WireframeApp::new().frame_processor(processor()).unwrap();
    /// let bytes = drive_with_frame_with_capacity(app, vec![0], 512).await?;
    /// # Ok(())
    /// # }
    /// ```
    pub fn drive_with_frame_with_capacity(app: WireframeApp<S, C, E>, frame: Vec<u8>, capacity: usize) -> io::Result<Vec<u8>>
    => drive_with_frames_with_capacity(app, vec![frame], capacity)
}

forward_default! {
    /// Drive `app` with a sequence of frames using the default buffer size.
    ///
    /// Each frame is written to the duplex stream in order.
    ///
    /// ```rust
    /// # use wireframe_testing::{drive_with_frames, processor};
    /// # use wireframe::app::WireframeApp;
    /// # async fn demo() -> tokio::io::Result<()> {
    /// let app = WireframeApp::new().frame_processor(processor()).unwrap();
    /// let out = drive_with_frames(app, vec![vec![1], vec![2]]).await?;
    /// # Ok(())
    /// # }
    /// ```
    pub fn drive_with_frames(app: WireframeApp<S, C, E>, frames: Vec<Vec<u8>>) -> io::Result<Vec<u8>>
    => drive_with_frames_with_capacity(app, frames)
}

/// Drive `app` with multiple frames using a duplex buffer of `capacity` bytes.
///
/// This variant exposes the buffer size for fine-grained control in tests.
///
/// ```rust
/// # use wireframe_testing::{drive_with_frames_with_capacity, processor};
/// # use wireframe::app::WireframeApp;
/// # async fn demo() -> tokio::io::Result<()> {
/// let app = WireframeApp::new().frame_processor(processor()).unwrap();
/// let out = drive_with_frames_with_capacity(app, vec![vec![1], vec![2]], 1024).await?;
/// # Ok(())
/// # }
/// ```
pub async fn drive_with_frames_with_capacity<S, C, E>(
    app: WireframeApp<S, C, E>,
    frames: Vec<Vec<u8>>,
    capacity: usize,
) -> io::Result<Vec<u8>>
where
    S: TestSerializer,
    C: Send + 'static,
    E: Packet,
{
    drive_internal(
        |server| async move { app.handle_connection(server).await },
        frames,
        capacity,
    )
    .await
}

forward_default! {
    /// Feed a single frame into a mutable `app`, allowing the instance to be reused
    /// across calls.
    ///
    /// ```rust
    /// # use wireframe_testing::{drive_with_frame_mut, processor};
    /// # use wireframe::app::WireframeApp;
    /// # async fn demo() -> tokio::io::Result<()> {
    /// let mut app = WireframeApp::new().frame_processor(processor()).unwrap();
    /// let bytes = drive_with_frame_mut(&mut app, vec![1]).await?;
    /// # Ok(())
    /// # }
    /// ```
    pub fn drive_with_frame_mut(app: &mut WireframeApp<S, C, E>, frame: Vec<u8>) -> io::Result<Vec<u8>>
    => drive_with_frame_with_capacity_mut(app, frame)
}

forward_with_capacity! {
    /// Feed a single frame into `app` using a duplex buffer of `capacity` bytes.
    ///
    /// ```rust
    /// # use wireframe_testing::{drive_with_frame_with_capacity_mut, processor};
    /// # use wireframe::app::WireframeApp;
    /// # async fn demo() -> tokio::io::Result<()> {
    /// let mut app = WireframeApp::new().frame_processor(processor()).unwrap();
    /// let bytes = drive_with_frame_with_capacity_mut(&mut app, vec![1], 256).await?;
    /// # Ok(())
    /// # }
    /// ```
    pub fn drive_with_frame_with_capacity_mut(app: &mut WireframeApp<S, C, E>, frame: Vec<u8>, capacity: usize) -> io::Result<Vec<u8>>
    => drive_with_frames_with_capacity_mut(app, vec![frame], capacity)
}

forward_default! {
    /// Feed multiple frames into a mutable `app`.
    ///
    /// ```rust
    /// # use wireframe_testing::{drive_with_frames_mut, processor};
    /// # use wireframe::app::WireframeApp;
    /// # async fn demo() -> tokio::io::Result<()> {
    /// let mut app = WireframeApp::new().frame_processor(processor()).unwrap();
    /// let out = drive_with_frames_mut(&mut app, vec![vec![1], vec![2]]).await?;
    /// # Ok(())
    /// # }
    /// ```
    pub fn drive_with_frames_mut(app: &mut WireframeApp<S, C, E>, frames: Vec<Vec<u8>>) -> io::Result<Vec<u8>>
    => drive_with_frames_with_capacity_mut(app, frames)
}

/// Feed multiple frames into `app` with a duplex buffer of `capacity` bytes.
///
/// ```rust
/// # use wireframe_testing::{drive_with_frames_with_capacity_mut, processor};
/// # use wireframe::app::WireframeApp;
/// # async fn demo() -> tokio::io::Result<()> {
/// let mut app = WireframeApp::new().frame_processor(processor()).unwrap();
/// let out = drive_with_frames_with_capacity_mut(&mut app, vec![vec![1], vec![2]], 64).await?;
/// # Ok(())
/// # }
/// ```
pub async fn drive_with_frames_with_capacity_mut<S, C, E>(
    app: &mut WireframeApp<S, C, E>,
    frames: Vec<Vec<u8>>,
    capacity: usize,
) -> io::Result<Vec<u8>>
where
    S: TestSerializer,
    C: Send + 'static,
    E: Packet,
{
    drive_internal(
        |server| async { app.handle_connection(server).await },
        frames,
        capacity,
    )
    .await
}

/// Encode `msg` using bincode, frame it and drive `app`.
///
/// ```rust
/// # use wireframe_testing::{drive_with_bincode, processor};
/// # use wireframe::app::WireframeApp;
/// #[derive(bincode::Encode)]
/// struct Ping(u8);
/// # async fn demo() -> tokio::io::Result<()> {
/// let app = WireframeApp::new().frame_processor(processor()).unwrap();
/// let bytes = drive_with_bincode(app, Ping(1)).await?;
/// # Ok(())
/// # }
/// ```
pub async fn drive_with_bincode<M, S, C, E>(
    app: WireframeApp<S, C, E>,
    msg: M,
) -> io::Result<Vec<u8>>
where
    M: bincode::Encode,
    S: TestSerializer,
    C: Send + 'static,
    E: Packet,
{
    let bytes = bincode::encode_to_vec(msg, config::standard()).map_err(|e| {
        io::Error::new(
            io::ErrorKind::InvalidData,
            format!("bincode encode failed: {e}"),
        )
    })?;
    let mut framed = BytesMut::new();
    LengthPrefixedProcessor::default().encode(&bytes, &mut framed)?;
    drive_with_frame(app, framed.to_vec()).await
}

forward_default! {
    /// Run `app` with a single input `frame` using the default buffer capacity.
    ///
    /// # Errors
    ///
    /// Returns any I/O errors encountered while interacting with the in-memory
    /// duplex stream.
    ///
    /// ```rust
    /// # use wireframe_testing::{run_app_with_frame, processor};
    /// # use wireframe::app::WireframeApp;
    /// # async fn demo() -> tokio::io::Result<()> {
    /// let app = WireframeApp::new().frame_processor(processor()).unwrap();
    /// let out = run_app_with_frame(app, vec![1]).await?;
    /// # Ok(())
    /// # }
    /// ```
    pub fn run_app_with_frame(app: WireframeApp<S, C, E>, frame: Vec<u8>) -> io::Result<Vec<u8>>
    => run_app_with_frame_with_capacity(app, frame)
}

forward_with_capacity! {
    /// Drive `app` with a single frame using a duplex buffer of `capacity` bytes.
    ///
    /// # Errors
    ///
    /// Propagates any I/O errors from the in-memory connection.
    ///
    /// # Panics
    ///
    /// Panics if the spawned task running the application panics.
    ///
    /// ```rust
    /// # use wireframe_testing::{run_app_with_frame_with_capacity, processor};
    /// # use wireframe::app::WireframeApp;
    /// # async fn demo() -> tokio::io::Result<()> {
    /// let app = WireframeApp::new().frame_processor(processor()).unwrap();
    /// let out = run_app_with_frame_with_capacity(app, vec![1], 128).await?;
    /// # Ok(())
    /// # }
    /// ```
    pub fn run_app_with_frame_with_capacity(app: WireframeApp<S, C, E>, frame: Vec<u8>, capacity: usize) -> io::Result<Vec<u8>>
    => run_app_with_frames_with_capacity(app, vec![frame], capacity)
}

forward_default! {
    #[allow(dead_code)]
    /// Run `app` with multiple input `frames` using the default buffer capacity.
    ///
    /// # Errors
    ///
    /// Returns any I/O errors encountered while interacting with the in-memory
    /// duplex stream.
    ///
    /// ```rust
    /// # use wireframe_testing::{run_app_with_frames, processor};
    /// # use wireframe::app::WireframeApp;
    /// # async fn demo() -> tokio::io::Result<()> {
    /// let app = WireframeApp::new().frame_processor(processor()).unwrap();
    /// let out = run_app_with_frames(app, vec![vec![1], vec![2]]).await?;
    /// # Ok(())
    /// # }
    /// ```
    pub fn run_app_with_frames(app: WireframeApp<S, C, E>, frames: Vec<Vec<u8>>) -> io::Result<Vec<u8>>
    => run_app_with_frames_with_capacity(app, frames)
}

/// Drive `app` with multiple frames using a duplex buffer of `capacity` bytes.
///
/// # Errors
///
/// Propagates any I/O errors from the in-memory connection.
///
/// # Panics
///
/// Panics if the spawned task running the application panics.
///
/// ```rust
/// # use wireframe_testing::{run_app_with_frames_with_capacity, processor};
/// # use wireframe::app::WireframeApp;
/// # async fn demo() -> tokio::io::Result<()> {
/// let app = WireframeApp::new().frame_processor(processor()).unwrap();
/// let out = run_app_with_frames_with_capacity(app, vec![vec![1], vec![2]], 64).await?;
/// # Ok(())
/// # }
/// ```
pub async fn run_app_with_frames_with_capacity<S, C, E>(
    app: WireframeApp<S, C, E>,
    frames: Vec<Vec<u8>>,
    capacity: usize,
) -> io::Result<Vec<u8>>
where
    S: TestSerializer,
    C: Send + 'static,
    E: Packet,
{
    let (mut client, server) = duplex(capacity);
    let server_task = tokio::spawn(async move {
        app.handle_connection(server).await;
    });

    for frame in &frames {
        client.write_all(frame).await?;
    }
    client.shutdown().await?;

    let mut buf = Vec::new();
    client.read_to_end(&mut buf).await?;

    server_task.await.expect("server task panicked");
    Ok(buf)
}

/// Run `app` against an empty duplex stream.
///
/// This helper drives the connection lifecycle without sending any frames,
/// ensuring setup and teardown callbacks execute.
///
/// # Panics
///
/// Panics if `handle_connection` fails.
///
/// ```rust
/// # use wireframe_testing::{run_with_duplex_server, processor};
/// # use wireframe::app::WireframeApp;
/// # async fn demo() {
/// let app = WireframeApp::new()
///     .frame_processor(processor())
///     .unwrap();
/// run_with_duplex_server(app).await;
/// }
/// ```
pub async fn run_with_duplex_server<S, C, E>(app: WireframeApp<S, C, E>)
where
    S: TestSerializer,
    C: Send + 'static,
    E: Packet,
{
    let (_client, server) = duplex(64);
    app.handle_connection(server).await;
}

/// Await the provided future and panic with context on failure.
///
/// In debug builds, the generated message includes the call site for easier
/// troubleshooting.
#[macro_export]
macro_rules! push_expect {
    ($fut:expr) => {{
        $fut.await
            .expect(concat!("push failed at ", file!(), ":", line!()))
    }};
    ($fut:expr, $msg:expr) => {{
        let m = ::std::format!("{msg} at {}:{}", file!(), line!(), msg = $msg);
        $fut.await.expect(&m)
    }};
}

/// Await the provided future and panic with context on failure.
///
/// In debug builds, the generated message includes the call site for easier
/// troubleshooting.
#[macro_export]
macro_rules! recv_expect {
    ($fut:expr) => {{
        $fut.await
            .expect(concat!("recv failed at ", file!(), ":", line!()))
    }};
    ($fut:expr, $msg:expr) => {{
        let m = ::std::format!("{msg} at {}:{}", file!(), line!(), msg = $msg);
        $fut.await.expect(&m)
    }};
}<|MERGE_RESOLUTION|>--- conflicted
+++ resolved
@@ -31,9 +31,6 @@
 {
 }
 
-const DEFAULT_CAPACITY: usize = 4096;
-
-<<<<<<< HEAD
 /// Run `server_fn` against a duplex stream, writing each `frame` to the client
 /// half and returning the bytes produced by the server.
 ///
@@ -55,7 +52,55 @@
 /// # Ok(())
 /// # }
 /// ```
-=======
+async fn drive_internal<F, Fut>(
+    server_fn: F,
+    frames: Vec<Vec<u8>>,
+    capacity: usize,
+) -> io::Result<Vec<u8>>
+where
+    F: FnOnce(DuplexStream) -> Fut,
+    Fut: std::future::Future<Output = ()> + Send,
+{
+    let (mut client, server) = duplex(capacity);
+
+    let server_fut = async {
+        use futures::FutureExt as _;
+        let result = std::panic::AssertUnwindSafe(server_fn(server))
+            .catch_unwind()
+            .await;
+        match result {
+            Ok(_) => Ok(()),
+            Err(panic) => {
+                let msg = panic
+                    .downcast_ref::<&str>()
+                    .copied()
+                    .or_else(|| panic.downcast_ref::<String>().map(String::as_str))
+                    .unwrap_or("<non-string panic>");
+                Err(io::Error::new(
+                    io::ErrorKind::Other,
+                    format!("server task failed: {msg}"),
+                ))
+            }
+        }
+    };
+
+    let client_fut = async {
+        for frame in &frames {
+            client.write_all(frame).await?;
+        }
+        client.shutdown().await?;
+
+        let mut buf = Vec::new();
+        client.read_to_end(&mut buf).await?;
+        io::Result::Ok(buf)
+    };
+
+    let ((), buf) = tokio::try_join!(server_fut, client_fut)?;
+    Ok(buf)
+}
+
+const DEFAULT_CAPACITY: usize = 4096;
+
 macro_rules! forward_default {
     (
         $(#[$docs:meta])* $vis:vis fn $name:ident(
@@ -77,54 +122,6 @@
             $inner($app_expr, $arg_expr, DEFAULT_CAPACITY).await
         }
     };
-}
-
->>>>>>> 8deed50e
-async fn drive_internal<F, Fut>(
-    server_fn: F,
-    frames: Vec<Vec<u8>>,
-    capacity: usize,
-) -> io::Result<Vec<u8>>
-where
-    F: FnOnce(DuplexStream) -> Fut,
-    Fut: std::future::Future<Output = ()> + Send,
-{
-    let (mut client, server) = duplex(capacity);
-
-    let server_fut = async {
-        use futures::FutureExt as _;
-        let result = std::panic::AssertUnwindSafe(server_fn(server))
-            .catch_unwind()
-            .await;
-        match result {
-            Ok(_) => Ok(()),
-            Err(panic) => {
-                let msg = panic
-                    .downcast_ref::<&str>()
-                    .copied()
-                    .or_else(|| panic.downcast_ref::<String>().map(String::as_str))
-                    .unwrap_or("<non-string panic>");
-                Err(io::Error::new(
-                    io::ErrorKind::Other,
-                    format!("server task failed: {msg}"),
-                ))
-            }
-        }
-    };
-
-    let client_fut = async {
-        for frame in &frames {
-            client.write_all(frame).await?;
-        }
-        client.shutdown().await?;
-
-        let mut buf = Vec::new();
-        client.read_to_end(&mut buf).await?;
-        io::Result::Ok(buf)
-    };
-
-    let ((), buf) = tokio::try_join!(server_fut, client_fut)?;
-    Ok(buf)
 }
 
 macro_rules! forward_with_capacity {
