//! Helper utilities for driving `WireframeApp` instances in tests.
//!
//! These functions spin up an application on an in-memory duplex stream and
//! collect the bytes written back by the app for assertions.

use bincode::config;
use bytes::BytesMut;
use rstest::fixture;
use tokio::io::{self, AsyncReadExt, AsyncWriteExt, DuplexStream, duplex};
use wireframe::{
    app::{Envelope, Packet, WireframeApp},
    frame::{FrameMetadata, FrameProcessor, LengthPrefixedProcessor},
    serializer::Serializer,
};

/// Create a default length-prefixed frame processor for tests.
#[fixture]
#[allow(
    unused_braces,
    reason = "Clippy is wrong here; this is not a redundant block"
)]
pub fn processor() -> LengthPrefixedProcessor {
    LengthPrefixedProcessor::default()
}

pub trait TestSerializer:
    Serializer + FrameMetadata<Frame = Envelope> + Send + Sync + 'static
{
}

impl<T> TestSerializer for T where
    T: Serializer + FrameMetadata<Frame = Envelope> + Send + Sync + 'static
{
}

<<<<<<< HEAD
const DEFAULT_CAPACITY: usize = 4096;
const MAX_CAPACITY: usize = 1024 * 1024 * 10; // 10MB limit

=======
/// Run `server_fn` against a duplex stream, writing each `frame` to the client
/// half and returning the bytes produced by the server.
///
/// The server function receives the server half of a `tokio::io::duplex`
/// connection. Every provided frame is written to the client side in order and
/// the collected output is returned once the server task completes. If the
/// server panics, the panic message is surfaced as an `io::Error` beginning
/// with `"server task failed"`.
///
/// ```rust
/// use tokio::io::{self, AsyncWriteExt, DuplexStream};
/// use wireframe_testing::helpers::drive_internal;
///
/// async fn echo(mut server: DuplexStream) { let _ = server.write_all(&[1, 2]).await; }
///
/// # async fn demo() -> io::Result<()> {
/// let bytes = drive_internal(echo, vec![vec![0]], 64).await?;
/// assert_eq!(bytes, [1, 2]);
/// # Ok(())
/// # }
/// ```
>>>>>>> 51b6d6af
async fn drive_internal<F, Fut>(
    server_fn: F,
    frames: Vec<Vec<u8>>,
    capacity: usize,
) -> io::Result<Vec<u8>>
where
    F: FnOnce(DuplexStream) -> Fut,
    Fut: std::future::Future<Output = ()> + Send,
{
    let (mut client, server) = duplex(capacity);

    let server_fut = async {
        use futures::FutureExt as _;
        let result = std::panic::AssertUnwindSafe(server_fn(server))
            .catch_unwind()
            .await;
        match result {
            Ok(_) => Ok(()),
            Err(panic) => {
                let msg = panic
                    .downcast_ref::<&str>()
                    .copied()
                    .or_else(|| panic.downcast_ref::<String>().map(String::as_str))
                    .unwrap_or("<non-string panic>");
                Err(io::Error::new(
                    io::ErrorKind::Other,
                    format!("server task failed: {msg}"),
                ))
            }
        }
    };

    let client_fut = async {
        for frame in &frames {
            client.write_all(frame).await?;
        }
        client.shutdown().await?;

        let mut buf = Vec::new();
        client.read_to_end(&mut buf).await?;
        io::Result::Ok(buf)
    };

    let ((), buf) = tokio::try_join!(server_fut, client_fut)?;
    Ok(buf)
}

const DEFAULT_CAPACITY: usize = 4096;

macro_rules! forward_default {
    (
        $(#[$docs:meta])* $vis:vis fn $name:ident(
            $app:ident : $app_ty:ty,
            $arg:ident : $arg_ty:ty
        ) -> $ret:ty
        => $inner:ident($app_expr:ident, $arg_expr:expr)
    ) => {
        $(#[$docs])*
        $vis async fn $name<S, C, E>(
            $app: $app_ty,
            $arg: $arg_ty,
        ) -> $ret
        where
            S: TestSerializer,
            C: Send + 'static,
            E: Packet,
        {
            $inner($app_expr, $arg_expr, DEFAULT_CAPACITY).await
        }
    };
}

macro_rules! forward_with_capacity {
    (
        $(#[$docs:meta])* $vis:vis fn $name:ident(
            $app:ident : $app_ty:ty,
            $arg:ident : $arg_ty:ty,
            capacity: usize
        ) -> $ret:ty
        => $inner:ident($app_expr:ident, $arg_expr:expr, capacity)
    ) => {
        $(#[$docs])*
        $vis async fn $name<S, C, E>(
            $app: $app_ty,
            $arg: $arg_ty,
            capacity: usize,
        ) -> $ret
        where
            S: TestSerializer,
            C: Send + 'static,
            E: Packet,
        {
            $inner($app_expr, $arg_expr, capacity).await
        }
    };
}

forward_default! {
    /// Drive `app` with a single length-prefixed `frame` and return the bytes
    /// produced by the server.
    ///
    /// The app runs on an in-memory duplex stream so tests need not open real
    /// sockets.
    ///
    /// ```rust
    /// # use wireframe_testing::{drive_with_frame, processor};
    /// # use wireframe::app::WireframeApp;
    /// # async fn demo() -> tokio::io::Result<()> {
    /// let app = WireframeApp::new().frame_processor(processor()).unwrap();
    /// let bytes = drive_with_frame(app, vec![1, 2, 3]).await?;
    /// # Ok(())
    /// # }
    /// ```
    pub fn drive_with_frame(app: WireframeApp<S, C, E>, frame: Vec<u8>) -> io::Result<Vec<u8>>
    => drive_with_frame_with_capacity(app, frame)
}

forward_with_capacity! {
    /// Drive `app` with a single frame using a duplex buffer of `capacity` bytes.
    ///
    /// Adjusting the buffer size helps exercise edge cases such as small channels.
    ///
    /// ```rust
    /// # use wireframe_testing::{drive_with_frame_with_capacity, processor};
    /// # use wireframe::app::WireframeApp;
    /// # async fn demo() -> tokio::io::Result<()> {
    /// let app = WireframeApp::new().frame_processor(processor()).unwrap();
    /// let bytes = drive_with_frame_with_capacity(app, vec![0], 512).await?;
    /// # Ok(())
    /// # }
    /// ```
    pub fn drive_with_frame_with_capacity(app: WireframeApp<S, C, E>, frame: Vec<u8>, capacity: usize) -> io::Result<Vec<u8>>
    => drive_with_frames_with_capacity(app, vec![frame], capacity)
}

forward_default! {
    /// Drive `app` with a sequence of frames using the default buffer size.
    ///
    /// Each frame is written to the duplex stream in order.
    ///
    /// ```rust
    /// # use wireframe_testing::{drive_with_frames, processor};
    /// # use wireframe::app::WireframeApp;
    /// # async fn demo() -> tokio::io::Result<()> {
    /// let app = WireframeApp::new().frame_processor(processor()).unwrap();
    /// let out = drive_with_frames(app, vec![vec![1], vec![2]]).await?;
    /// # Ok(())
    /// # }
    /// ```
    pub fn drive_with_frames(app: WireframeApp<S, C, E>, frames: Vec<Vec<u8>>) -> io::Result<Vec<u8>>
    => drive_with_frames_with_capacity(app, frames)
}

/// Drive `app` with multiple frames using a duplex buffer of `capacity` bytes.
///
/// This variant exposes the buffer size for fine-grained control in tests.
///
/// ```rust
/// # use wireframe_testing::{drive_with_frames_with_capacity, processor};
/// # use wireframe::app::WireframeApp;
/// # async fn demo() -> tokio::io::Result<()> {
/// let app = WireframeApp::new().frame_processor(processor()).unwrap();
/// let out = drive_with_frames_with_capacity(app, vec![vec![1], vec![2]], 1024).await?;
/// # Ok(())
/// # }
/// ```
pub async fn drive_with_frames_with_capacity<S, C, E>(
    app: WireframeApp<S, C, E>,
    frames: Vec<Vec<u8>>,
    capacity: usize,
) -> io::Result<Vec<u8>>
where
    S: TestSerializer,
    C: Send + 'static,
    E: Packet,
{
    drive_internal(
        |server| async move { app.handle_connection(server).await },
        frames,
        capacity,
    )
    .await
}

forward_default! {
    /// Feed a single frame into a mutable `app`, allowing the instance to be reused
    /// across calls.
    ///
    /// ```rust
    /// # use wireframe_testing::{drive_with_frame_mut, processor};
    /// # use wireframe::app::WireframeApp;
    /// # async fn demo() -> tokio::io::Result<()> {
    /// let mut app = WireframeApp::new().frame_processor(processor()).unwrap();
    /// let bytes = drive_with_frame_mut(&mut app, vec![1]).await?;
    /// # Ok(())
    /// # }
    /// ```
    pub fn drive_with_frame_mut(app: &mut WireframeApp<S, C, E>, frame: Vec<u8>) -> io::Result<Vec<u8>>
    => drive_with_frame_with_capacity_mut(app, frame)
}

forward_with_capacity! {
    /// Feed a single frame into `app` using a duplex buffer of `capacity` bytes.
    ///
    /// ```rust
    /// # use wireframe_testing::{drive_with_frame_with_capacity_mut, processor};
    /// # use wireframe::app::WireframeApp;
    /// # async fn demo() -> tokio::io::Result<()> {
    /// let mut app = WireframeApp::new().frame_processor(processor()).unwrap();
    /// let bytes = drive_with_frame_with_capacity_mut(&mut app, vec![1], 256).await?;
    /// # Ok(())
    /// # }
    /// ```
    pub fn drive_with_frame_with_capacity_mut(app: &mut WireframeApp<S, C, E>, frame: Vec<u8>, capacity: usize) -> io::Result<Vec<u8>>
    => drive_with_frames_with_capacity_mut(app, vec![frame], capacity)
}

forward_default! {
    /// Feed multiple frames into a mutable `app`.
    ///
    /// ```rust
    /// # use wireframe_testing::{drive_with_frames_mut, processor};
    /// # use wireframe::app::WireframeApp;
    /// # async fn demo() -> tokio::io::Result<()> {
    /// let mut app = WireframeApp::new().frame_processor(processor()).unwrap();
    /// let out = drive_with_frames_mut(&mut app, vec![vec![1], vec![2]]).await?;
    /// # Ok(())
    /// # }
    /// ```
    pub fn drive_with_frames_mut(app: &mut WireframeApp<S, C, E>, frames: Vec<Vec<u8>>) -> io::Result<Vec<u8>>
    => drive_with_frames_with_capacity_mut(app, frames)
}

/// Feed multiple frames into `app` with a duplex buffer of `capacity` bytes.
///
/// ```rust
/// # use wireframe_testing::{drive_with_frames_with_capacity_mut, processor};
/// # use wireframe::app::WireframeApp;
/// # async fn demo() -> tokio::io::Result<()> {
/// let mut app = WireframeApp::new().frame_processor(processor()).unwrap();
/// let out = drive_with_frames_with_capacity_mut(&mut app, vec![vec![1], vec![2]], 64).await?;
/// # Ok(())
/// # }
/// ```
pub async fn drive_with_frames_with_capacity_mut<S, C, E>(
    app: &mut WireframeApp<S, C, E>,
    frames: Vec<Vec<u8>>,
    capacity: usize,
) -> io::Result<Vec<u8>>
where
    S: TestSerializer,
    C: Send + 'static,
    E: Packet,
{
    drive_internal(
        |server| async { app.handle_connection(server).await },
        frames,
        capacity,
    )
    .await
}

/// Encode `msg` using bincode, frame it and drive `app`.
///
/// ```rust
/// # use wireframe_testing::{drive_with_bincode, processor};
/// # use wireframe::app::WireframeApp;
/// #[derive(bincode::Encode)]
/// struct Ping(u8);
/// # async fn demo() -> tokio::io::Result<()> {
/// let app = WireframeApp::new().frame_processor(processor()).unwrap();
/// let bytes = drive_with_bincode(app, Ping(1)).await?;
/// # Ok(())
/// # }
/// ```
pub async fn drive_with_bincode<M, S, C, E>(
    app: WireframeApp<S, C, E>,
    msg: M,
) -> io::Result<Vec<u8>>
where
    M: bincode::Encode,
    S: TestSerializer,
    C: Send + 'static,
    E: Packet,
{
    let bytes = bincode::encode_to_vec(msg, config::standard()).map_err(|e| {
        io::Error::new(
            io::ErrorKind::InvalidData,
            format!("bincode encode failed: {e}"),
        )
    })?;
    let mut framed = BytesMut::new();
    LengthPrefixedProcessor::default().encode(&bytes, &mut framed)?;
    drive_with_frame(app, framed.to_vec()).await
}

<<<<<<< HEAD
/// Run `app` with input `frames` using an optional duplex buffer `capacity`.
///
/// When `capacity` is `None`, a buffer of [`DEFAULT_CAPACITY`] bytes is used.
/// Frames are written to the client side in order and the bytes emitted by the
/// server are collected for inspection.
///
/// # Errors
///
/// Returns an error if `capacity` is zero or exceeds [`MAX_CAPACITY`]. Any
/// panic in the application task or I/O error on the duplex stream is also
/// surfaced as an error.
///
/// ```rust
/// # use wireframe_testing::{processor, run_app};
/// # use wireframe::app::WireframeApp;
/// # async fn demo() -> tokio::io::Result<()> {
/// let app = WireframeApp::new().frame_processor(processor()).unwrap();
/// let out = run_app(app, vec![vec![1]], None).await?;
/// # Ok(())
/// # }
/// ```
pub async fn run_app<S, C, E>(
    app: WireframeApp<S, C, E>,
    frames: Vec<Vec<u8>>,
    capacity: Option<usize>,
) -> io::Result<Vec<u8>>
where
    S: TestSerializer,
    C: Send + 'static,
    E: Packet,
{
    let capacity = capacity.unwrap_or(DEFAULT_CAPACITY);
    if capacity == 0 {
        return Err(io::Error::new(
            io::ErrorKind::InvalidInput,
            "capacity must be greater than zero",
        ));
    }
    if capacity > MAX_CAPACITY {
        return Err(io::Error::new(
            io::ErrorKind::InvalidInput,
            format!("capacity must not exceed {MAX_CAPACITY} bytes"),
        ));
    }
=======
forward_default! {
    /// Run `app` with a single input `frame` using the default buffer capacity.
    ///
    /// # Errors
    ///
    /// Returns any I/O errors encountered while interacting with the in-memory
    /// duplex stream.
    ///
    /// ```rust
    /// # use wireframe_testing::{run_app_with_frame, processor};
    /// # use wireframe::app::WireframeApp;
    /// # async fn demo() -> tokio::io::Result<()> {
    /// let app = WireframeApp::new().frame_processor(processor()).unwrap();
    /// let out = run_app_with_frame(app, vec![1]).await?;
    /// # Ok(())
    /// # }
    /// ```
    pub fn run_app_with_frame(app: WireframeApp<S, C, E>, frame: Vec<u8>) -> io::Result<Vec<u8>>
    => run_app_with_frame_with_capacity(app, frame)
}

forward_with_capacity! {
    /// Drive `app` with a single frame using a duplex buffer of `capacity` bytes.
    ///
    /// # Errors
    ///
    /// Propagates any I/O errors from the in-memory connection.
    ///
    /// # Panics
    ///
    /// Panics if the spawned task running the application panics.
    ///
    /// ```rust
    /// # use wireframe_testing::{run_app_with_frame_with_capacity, processor};
    /// # use wireframe::app::WireframeApp;
    /// # async fn demo() -> tokio::io::Result<()> {
    /// let app = WireframeApp::new().frame_processor(processor()).unwrap();
    /// let out = run_app_with_frame_with_capacity(app, vec![1], 128).await?;
    /// # Ok(())
    /// # }
    /// ```
    pub fn run_app_with_frame_with_capacity(app: WireframeApp<S, C, E>, frame: Vec<u8>, capacity: usize) -> io::Result<Vec<u8>>
    => run_app_with_frames_with_capacity(app, vec![frame], capacity)
}

forward_default! {
    #[allow(dead_code)]
    /// Run `app` with multiple input `frames` using the default buffer capacity.
    ///
    /// # Errors
    ///
    /// Returns any I/O errors encountered while interacting with the in-memory
    /// duplex stream.
    ///
    /// ```rust
    /// # use wireframe_testing::{run_app_with_frames, processor};
    /// # use wireframe::app::WireframeApp;
    /// # async fn demo() -> tokio::io::Result<()> {
    /// let app = WireframeApp::new().frame_processor(processor()).unwrap();
    /// let out = run_app_with_frames(app, vec![vec![1], vec![2]]).await?;
    /// # Ok(())
    /// # }
    /// ```
    pub fn run_app_with_frames(app: WireframeApp<S, C, E>, frames: Vec<Vec<u8>>) -> io::Result<Vec<u8>>
    => run_app_with_frames_with_capacity(app, frames)
}
>>>>>>> 51b6d6af

    let (mut client, server) = duplex(capacity);
    let server_task = tokio::spawn(async move { app.handle_connection(server).await });

    for frame in &frames {
        client.write_all(frame).await?;
    }
    client.shutdown().await?;

    let mut buf = Vec::new();
    client.read_to_end(&mut buf).await?;

    if let Err(e) = server_task.await {
        return Err(io::Error::new(
            io::ErrorKind::Other,
            format!("server task failed: {e}"),
        ));
    }

    Ok(buf)
}

/// Run `app` against an empty duplex stream.
///
/// This helper drives the connection lifecycle without sending any frames,
/// ensuring setup and teardown callbacks execute.
///
/// # Panics
///
/// Panics if `handle_connection` fails.
///
/// ```rust
/// # use wireframe_testing::{run_with_duplex_server, processor};
/// # use wireframe::app::WireframeApp;
/// # async fn demo() {
/// let app = WireframeApp::new()
///     .frame_processor(processor())
///     .unwrap();
/// run_with_duplex_server(app).await;
/// }
/// ```
pub async fn run_with_duplex_server<S, C, E>(app: WireframeApp<S, C, E>)
where
    S: TestSerializer,
    C: Send + 'static,
    E: Packet,
{
    let (_client, server) = duplex(64);
    app.handle_connection(server).await;
}

/// Await the provided future and panic with context on failure.
///
/// In debug builds, the generated message includes the call site for easier
/// troubleshooting.
#[macro_export]
macro_rules! push_expect {
    ($fut:expr) => {{
        $fut.await
            .expect(concat!("push failed at ", file!(), ":", line!()))
    }};
    ($fut:expr, $msg:expr) => {{
        let m = ::std::format!("{msg} at {}:{}", file!(), line!(), msg = $msg);
        $fut.await.expect(&m)
    }};
}

/// Await the provided future and panic with context on failure.
///
/// In debug builds, the generated message includes the call site for easier
/// troubleshooting.
#[macro_export]
macro_rules! recv_expect {
    ($fut:expr) => {{
        $fut.await
            .expect(concat!("recv failed at ", file!(), ":", line!()))
    }};
    ($fut:expr, $msg:expr) => {{
        let m = ::std::format!("{msg} at {}:{}", file!(), line!(), msg = $msg);
        $fut.await.expect(&m)
    }};
}<|MERGE_RESOLUTION|>--- conflicted
+++ resolved
@@ -33,11 +33,7 @@
 {
 }
 
-<<<<<<< HEAD
-const DEFAULT_CAPACITY: usize = 4096;
-const MAX_CAPACITY: usize = 1024 * 1024 * 10; // 10MB limit
-
-=======
+
 /// Run `server_fn` against a duplex stream, writing each `frame` to the client
 /// half and returning the bytes produced by the server.
 ///
@@ -59,7 +55,6 @@
 /// # Ok(())
 /// # }
 /// ```
->>>>>>> 51b6d6af
 async fn drive_internal<F, Fut>(
     server_fn: F,
     frames: Vec<Vec<u8>>,
@@ -108,6 +103,7 @@
 }
 
 const DEFAULT_CAPACITY: usize = 4096;
+const MAX_CAPACITY: usize = 1024 * 1024 * 10; // 10MB limit
 
 macro_rules! forward_default {
     (
@@ -356,7 +352,6 @@
     drive_with_frame(app, framed.to_vec()).await
 }
 
-<<<<<<< HEAD
 /// Run `app` with input `frames` using an optional duplex buffer `capacity`.
 ///
 /// When `capacity` is `None`, a buffer of [`DEFAULT_CAPACITY`] bytes is used.
@@ -401,74 +396,6 @@
             format!("capacity must not exceed {MAX_CAPACITY} bytes"),
         ));
     }
-=======
-forward_default! {
-    /// Run `app` with a single input `frame` using the default buffer capacity.
-    ///
-    /// # Errors
-    ///
-    /// Returns any I/O errors encountered while interacting with the in-memory
-    /// duplex stream.
-    ///
-    /// ```rust
-    /// # use wireframe_testing::{run_app_with_frame, processor};
-    /// # use wireframe::app::WireframeApp;
-    /// # async fn demo() -> tokio::io::Result<()> {
-    /// let app = WireframeApp::new().frame_processor(processor()).unwrap();
-    /// let out = run_app_with_frame(app, vec![1]).await?;
-    /// # Ok(())
-    /// # }
-    /// ```
-    pub fn run_app_with_frame(app: WireframeApp<S, C, E>, frame: Vec<u8>) -> io::Result<Vec<u8>>
-    => run_app_with_frame_with_capacity(app, frame)
-}
-
-forward_with_capacity! {
-    /// Drive `app` with a single frame using a duplex buffer of `capacity` bytes.
-    ///
-    /// # Errors
-    ///
-    /// Propagates any I/O errors from the in-memory connection.
-    ///
-    /// # Panics
-    ///
-    /// Panics if the spawned task running the application panics.
-    ///
-    /// ```rust
-    /// # use wireframe_testing::{run_app_with_frame_with_capacity, processor};
-    /// # use wireframe::app::WireframeApp;
-    /// # async fn demo() -> tokio::io::Result<()> {
-    /// let app = WireframeApp::new().frame_processor(processor()).unwrap();
-    /// let out = run_app_with_frame_with_capacity(app, vec![1], 128).await?;
-    /// # Ok(())
-    /// # }
-    /// ```
-    pub fn run_app_with_frame_with_capacity(app: WireframeApp<S, C, E>, frame: Vec<u8>, capacity: usize) -> io::Result<Vec<u8>>
-    => run_app_with_frames_with_capacity(app, vec![frame], capacity)
-}
-
-forward_default! {
-    #[allow(dead_code)]
-    /// Run `app` with multiple input `frames` using the default buffer capacity.
-    ///
-    /// # Errors
-    ///
-    /// Returns any I/O errors encountered while interacting with the in-memory
-    /// duplex stream.
-    ///
-    /// ```rust
-    /// # use wireframe_testing::{run_app_with_frames, processor};
-    /// # use wireframe::app::WireframeApp;
-    /// # async fn demo() -> tokio::io::Result<()> {
-    /// let app = WireframeApp::new().frame_processor(processor()).unwrap();
-    /// let out = run_app_with_frames(app, vec![vec![1], vec![2]]).await?;
-    /// # Ok(())
-    /// # }
-    /// ```
-    pub fn run_app_with_frames(app: WireframeApp<S, C, E>, frames: Vec<Vec<u8>>) -> io::Result<Vec<u8>>
-    => run_app_with_frames_with_capacity(app, frames)
-}
->>>>>>> 51b6d6af
 
     let (mut client, server) = duplex(capacity);
     let server_task = tokio::spawn(async move { app.handle_connection(server).await });
