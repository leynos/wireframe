--- conflicted
+++ resolved
@@ -33,7 +33,6 @@
 
 const DEFAULT_CAPACITY: usize = 4096;
 
-<<<<<<< HEAD
 async fn drive_internal<F, Fut>(
     server_fn: F,
     frames: Vec<Vec<u8>>,
@@ -81,7 +80,6 @@
     Ok(buf)
 }
 
-=======
 /// Drive `app` with a single length-prefixed `frame` and return the bytes
 /// produced by the server.
 ///
@@ -97,7 +95,6 @@
 /// # Ok(())
 /// # }
 /// ```
->>>>>>> 569db7fa
 pub async fn drive_with_frame<S, C, E>(
     app: WireframeApp<S, C, E>,
     frame: Vec<u8>,
