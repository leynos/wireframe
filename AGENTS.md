--- conflicted
+++ resolved
@@ -94,14 +94,9 @@
 management. Contributors should follow these best practices when working on the
 project:
 
-<<<<<<< HEAD
-- Run `cargo fmt --all`, and `cargo clippy -- -D warnings` after making any change to the codebase.
-- Run `RUSTFLAGS="-D warnings" cargo test` before committing, in addition to the above.
-=======
 - Run `make fmt`, `make lint`, and `make test` before committing. These targets
   wrap `cargo fmt`, `cargo clippy`, and `cargo test` with the appropriate
   flags.
->>>>>>> e6a90ee5
 - Clippy warnings MUST be disallowed.
 - Fix any warnings emitted during tests in the code itself rather than
   silencing them.
