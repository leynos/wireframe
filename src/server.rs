use std::io;
use std::net::{SocketAddr, TcpListener as StdTcpListener};
use std::sync::Arc;

use tokio::net::TcpListener;
use tokio::sync::broadcast;
use tokio::time::{Duration, sleep};

use core::marker::PhantomData;

use crate::preamble::read_preamble;
use crate::rewind_stream::RewindStream;
use bincode::error::DecodeError;

use crate::app::WireframeApp;

/// Tokio-based server for `WireframeApp` instances.
///
/// `WireframeServer` spawns a worker task per thread. Each worker
/// receives its own `WireframeApp` from the provided factory
/// closure. The server listens for a shutdown signal using
/// `tokio::signal::ctrl_c` and notifies all workers to stop
/// accepting new connections.
#[allow(clippy::type_complexity)]
pub struct WireframeServer<F, T = ()>
where
    F: Fn() -> WireframeApp + Send + Sync + Clone + 'static,
    // `Decode`'s type parameter represents a decoding context.
    // The unit type signals that no context is required.
    T: bincode::Decode<()> + Send + 'static,
{
    factory: F,
    listener: Option<Arc<TcpListener>>,
    workers: usize,
    on_preamble_success: Option<Arc<dyn Fn(&T) + Send + Sync>>,
    on_preamble_failure: Option<Arc<dyn Fn(&DecodeError) + Send + Sync>>,
    _preamble: PhantomData<T>,
}

impl<F> WireframeServer<F, ()>
where
    F: Fn() -> WireframeApp + Send + Sync + Clone + 'static,
{
    /// Create a new `WireframeServer` from the given application factory.
    ///
<<<<<<< HEAD
    /// The worker count defaults to the number of available CPU cores (or 1 if this cannot be determined).
    /// The TCP listener is unset; call [`bind`](Self::bind) before running the server.
=======
    /// The default worker count equals the number of CPU cores.
    ///
    /// If the CPU count cannot be determined, the server defaults to a single
    /// worker.
    ///
    /// ```ignore
    /// use wireframe::{app::WireframeApp, server::WireframeServer};
    ///
    /// let factory = || WireframeApp::new().unwrap();
    /// let server = WireframeServer::new(factory);
    /// ```
    ///
    /// Creates a new `WireframeServer` with the provided factory closure.
    ///
    /// The server is initialised with a default worker count equal to the number of available CPU cores, or 1 if this cannot be determined. The TCP listener is unset and must be configured with `bind` before running the server.
>>>>>>> 39f973a6
    ///
    /// # Examples
    ///
    /// ```ignore
    /// use wireframe::{app::WireframeApp, server::WireframeServer};
    ///
    /// let server = WireframeServer::new(|| WireframeApp::default());
    /// assert!(server.worker_count() >= 1);
    /// ```
    #[must_use]
    pub fn new(factory: F) -> Self {
        // Ensure at least one worker is always configured. While
        // `available_parallelism` cannot return zero, defensive programming
        // protects against unexpected platform behaviour.
        let workers = std::thread::available_parallelism()
            .map_or(1, std::num::NonZeroUsize::get)
            .max(1);
        Self {
            factory,
            listener: None,
            workers,
            on_preamble_success: None,
            on_preamble_failure: None,
            _preamble: PhantomData,
        }
    }

    /// Convert this server to parse a custom preamble `T`.
    ///
    /// Call this before registering preamble handlers, otherwise any
    /// previously configured callbacks will be dropped.
    #[must_use]
    pub fn with_preamble<T>(self) -> WireframeServer<F, T>
    where
        // Unit context indicates no external state is required when decoding.
        T: bincode::Decode<()> + Send + 'static,
    {
        WireframeServer {
            factory: self.factory,
            listener: self.listener,
            workers: self.workers,
            on_preamble_success: None,
            on_preamble_failure: None,
            _preamble: PhantomData,
        }
    }
}

impl<F, T> WireframeServer<F, T>
where
    F: Fn() -> WireframeApp + Send + Sync + Clone + 'static,
    // `Decode` is generic over a context type; we use `()` here.
    T: bincode::Decode<()> + Send + 'static,
{
    /// Set the number of worker tasks to spawn for the server.
    ///
    /// Ensures at least one worker is configured.
    ///
    /// # Examples
    ///
    /// ```no_run
    /// use wireframe::{app::WireframeApp, server::WireframeServer};
    ///
    /// let factory = || WireframeApp::new().unwrap();
    /// let server = WireframeServer::new(factory).workers(4);
    /// ```
    #[must_use]
    /// Sets the number of worker tasks to spawn, ensuring at least one worker is configured.
    ///
    /// Returns a new `WireframeServer` instance with the updated worker count. If `count` is less than 1, it defaults to 1.
    ///
    /// # Examples
    ///
    /// ```ignore
    /// use wireframe::{app::WireframeApp, server::WireframeServer};
    ///
    /// let factory = || WireframeApp::new().unwrap();
    /// let server = WireframeServer::new(factory).workers(4);
    /// assert_eq!(server.worker_count(), 4);
    /// let server = server.workers(0);
    /// assert_eq!(server.worker_count(), 1);
    /// ```
    pub fn workers(mut self, count: usize) -> Self {
        self.workers = count.max(1);
        self
    }

    /// Register a callback invoked when the connection preamble
    /// decodes successfully.
    #[must_use]
    pub fn on_preamble_decode_success<H>(mut self, handler: H) -> Self
    where
        H: Fn(&T) + Send + Sync + 'static,
    {
        self.on_preamble_success = Some(Arc::new(handler));
        self
    }

    /// Register a callback invoked when the connection preamble fails to decode.
    #[must_use]
    pub fn on_preamble_decode_failure<H>(mut self, handler: H) -> Self
    where
        H: Fn(&DecodeError) + Send + Sync + 'static,
    {
        self.on_preamble_failure = Some(Arc::new(handler));
        self
    }

    /// Get the configured worker count.
    #[inline]
    #[must_use]
    /// Returns the configured number of worker tasks for the server.
    ///
    /// # Examples
    ///
    /// ```ignore
    /// use wireframe::{app::WireframeApp, server::WireframeServer};
    ///
    /// let factory = || WireframeApp::new().unwrap();
    /// let server = WireframeServer::new(factory);
    /// assert!(server.worker_count() >= 1);
    /// ```
    pub const fn worker_count(&self) -> usize {
        self.workers
    }

    /// Get the socket address the server is bound to, if available.
    #[must_use]
    pub fn local_addr(&self) -> Option<SocketAddr> {
        self.listener.as_ref().and_then(|l| l.local_addr().ok())
    }

    /// Bind the server to the given address and create a listener.
    ///
    /// # Errors
    ///
    /// Binds the server to the specified socket address and prepares it for accepting TCP connections.
    ///
    /// Returns an error if binding to the address or configuring the listener fails.
    ///
    /// # Arguments
    ///
    /// * `addr` - The socket address to bind the server to.
    ///
    /// # Returns
    ///
    /// An updated server instance with the listener configured, or an `io::Error` if binding fails.
    ///
    /// # Examples
    ///
    /// ```no_run
    /// use std::net::SocketAddr;
    /// use wireframe::{app::WireframeApp, server::WireframeServer};
    ///
    /// let factory = || WireframeApp::new().unwrap();
    /// let server = WireframeServer::new(factory);
    /// let addr: SocketAddr = "127.0.0.1:8080".parse().unwrap();
    /// let server = server.bind(addr).expect("Failed to bind address");
    /// ```
    pub fn bind(mut self, addr: SocketAddr) -> io::Result<Self> {
        let std_listener = StdTcpListener::bind(addr)?;
        std_listener.set_nonblocking(true)?;
        let listener = TcpListener::from_std(std_listener)?;
        self.listener = Some(Arc::new(listener));
        Ok(self)
    }

    /// Run the server until a shutdown signal is received.
    ///
    /// Each worker accepts connections concurrently and would
    /// process them using its `WireframeApp`. Connection handling
    /// logic is not yet implemented.
    ///
    /// # Errors
    ///
    /// Returns an [`io::Error`] if accepting a connection fails.
    ///
    /// # Panics
    ///
    /// Runs the server, accepting TCP connections concurrently until shutdown.
    ///
    /// Spawns the configured number of worker tasks, each accepting incoming connections using a shared listener and a separate `WireframeApp` instance. The server listens for a Ctrl+C signal to initiate graceful shutdown, signalling all workers to stop accepting new connections. Waits for all worker tasks to complete before returning.
    ///
    /// # Panics
    ///
    /// Panics if called before `bind` has been invoked.
    ///
    /// # Returns
    ///
    /// Returns `Ok(())` when the server shuts down gracefully, or an `io::Error` if accepting connections fails during runtime.
    ///
    /// # Examples
    ///
    /// ```no_run
    /// use std::net::SocketAddr;
    /// use wireframe::{app::WireframeApp, server::WireframeServer};
    /// async fn run_server() -> std::io::Result<()> {
    ///     let factory = || WireframeApp::new().unwrap();
    ///     let server = WireframeServer::new(factory)
    ///         .workers(4)
    ///         .bind("127.0.0.1:8080".parse::<SocketAddr>().unwrap())?;
    ///     server.run().await
    /// }
    /// ```
    pub async fn run(self) -> io::Result<()> {
        self.run_with_shutdown(async {
            let _ = tokio::signal::ctrl_c().await;
        })
        .await
    }

    /// Run the server until the `shutdown` future resolves.
    ///
    /// # Errors
    ///
    /// Returns an [`io::Error`] if accepting a connection fails during
    /// runtime.
    ///
    /// # Panics
    ///
    /// Panics if [`bind`](Self::bind) was not called beforehand.
    pub async fn run_with_shutdown<S>(self, shutdown: S) -> io::Result<()>
    where
        S: futures::Future<Output = ()> + Send,
    {
        let listener = self.listener.expect("`bind` must be called before `run`");
        let (shutdown_tx, _) = broadcast::channel(16);

        // Spawn worker tasks.
        let mut handles = Vec::with_capacity(self.workers);
        for _ in 0..self.workers {
            let listener = Arc::clone(&listener);
            let factory = self.factory.clone();
            let on_success = self.on_preamble_success.clone();
            let on_failure = self.on_preamble_failure.clone();
            let mut shutdown_rx = shutdown_tx.subscribe();
            handles.push(tokio::spawn(async move {
                worker_task(listener, factory, on_success, on_failure, &mut shutdown_rx).await;
            }));
        }

        let join_all = futures::future::join_all(handles);
        tokio::pin!(join_all);

        tokio::select! {
            () = shutdown => {
                let _ = shutdown_tx.send(());
            }
            _ = &mut join_all => {}
        }

        for res in join_all.await {
            if let Err(e) = res {
                eprintln!("worker task failed: {e}");
            }
        }
        Ok(())
    }
}

#[allow(clippy::type_complexity)]
async fn worker_task<F, T>(
    listener: Arc<TcpListener>,
    factory: F,
    on_success: Option<Arc<dyn Fn(&T) + Send + Sync>>,
    on_failure: Option<Arc<dyn Fn(&DecodeError) + Send + Sync>>,
    shutdown_rx: &mut broadcast::Receiver<()>,
) where
    F: Fn() -> WireframeApp + Send + Sync + Clone + 'static,
    // The unit context indicates no additional state is needed to decode `T`.
    T: bincode::Decode<()> + Send + 'static,
{
    let mut delay = Duration::from_millis(10);
    loop {
        tokio::select! {
            res = listener.accept() => match res {
                Ok((stream, _)) => {
                    let success = on_success.clone();
                    let failure = on_failure.clone();
                    let factory = factory.clone();
                    tokio::spawn(process_stream(stream, factory, success, failure));
                    delay = Duration::from_millis(10);
                }
                Err(e) => {
                    eprintln!("accept error: {e}");
                    sleep(delay).await;
                    delay = (delay * 2).min(Duration::from_secs(1));
                }
            },
            _ = shutdown_rx.recv() => break,
        }
    }
}

#[allow(clippy::type_complexity)]
async fn process_stream<F, T>(
    mut stream: tokio::net::TcpStream,
    factory: F,
    on_success: Option<Arc<dyn Fn(&T) + Send + Sync>>,
    on_failure: Option<Arc<dyn Fn(&DecodeError) + Send + Sync>>,
) where
    F: Fn() -> WireframeApp + Send + Sync + 'static,
    // The decoding context parameter is `()`; no external state is needed.
    T: bincode::Decode<()> + Send + 'static,
{
    match read_preamble::<_, T>(&mut stream).await {
        Ok((preamble, leftover)) => {
            if let Some(handler) = on_success.as_ref() {
                handler(&preamble);
            }
            let stream = RewindStream::new(leftover, stream);
            // Hand the connection to the application for processing.
            let app = (factory)();
            tokio::spawn(async move {
                app.handle_connection(stream).await;
            });
        }
        Err(err) => {
            if let Some(handler) = on_failure.as_ref() {
                handler(&err);
            }
            // drop stream on failure
        }
    }
}<|MERGE_RESOLUTION|>--- conflicted
+++ resolved
@@ -43,30 +43,12 @@
 {
     /// Create a new `WireframeServer` from the given application factory.
     ///
-<<<<<<< HEAD
     /// The worker count defaults to the number of available CPU cores (or 1 if this cannot be determined).
     /// The TCP listener is unset; call [`bind`](Self::bind) before running the server.
-=======
-    /// The default worker count equals the number of CPU cores.
-    ///
-    /// If the CPU count cannot be determined, the server defaults to a single
-    /// worker.
-    ///
-    /// ```ignore
-    /// use wireframe::{app::WireframeApp, server::WireframeServer};
-    ///
-    /// let factory = || WireframeApp::new().unwrap();
-    /// let server = WireframeServer::new(factory);
-    /// ```
-    ///
-    /// Creates a new `WireframeServer` with the provided factory closure.
-    ///
-    /// The server is initialised with a default worker count equal to the number of available CPU cores, or 1 if this cannot be determined. The TCP listener is unset and must be configured with `bind` before running the server.
->>>>>>> 39f973a6
-    ///
-    /// # Examples
-    ///
-    /// ```ignore
+    ///
+    /// # Examples
+    ///
+    /// ```no_run
     /// use wireframe::{app::WireframeApp, server::WireframeServer};
     ///
     /// let server = WireframeServer::new(|| WireframeApp::default());
