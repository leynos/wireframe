--- conflicted
+++ resolved
@@ -91,19 +91,11 @@
     ///
     /// # Examples
     ///
-<<<<<<< HEAD
     /// ```no_run
-    /// use wireframe::{app::WireframeApp, server::WireframeServer};
-    ///
-    /// let factory = || WireframeApp::new().unwrap();
-    /// let server = WireframeServer::new(factory).with_preamble::<()>();
-=======
-    /// ```ignore
     /// # use wireframe::server::WireframeServer;
-    /// # let factory = || todo!();
+    /// # let factory = || WireframeApp::new().unwrap();
     /// # struct MyPreamble;
     /// let server = WireframeServer::new(factory).with_preamble::<MyPreamble>();
->>>>>>> 9bd3bf69
     /// ```
     #[must_use]
     pub fn with_preamble<P>(self) -> WireframeServer<F, P>
