use std::io;
use std::net::{SocketAddr, TcpListener as StdTcpListener};
use std::sync::Arc;

use tokio::net::TcpListener;
use tokio::sync::broadcast;
use tokio::time::{Duration, sleep};

use core::marker::PhantomData;

use crate::preamble::{Preamble, read_preamble};
use crate::rewind_stream::RewindStream;
use bincode::error::DecodeError;

use crate::app::WireframeApp;

/// Tokio-based server for `WireframeApp` instances.
///
/// `WireframeServer` spawns a worker task per thread. Each worker
/// receives its own `WireframeApp` from the provided factory
/// closure. The server listens for a shutdown signal using
/// `tokio::signal::ctrl_c` and notifies all workers to stop
/// accepting new connections.
#[allow(clippy::type_complexity)]
pub struct WireframeServer<F, T = ()>
where
    F: Fn() -> WireframeApp + Send + Sync + Clone + 'static,
    // `Preamble` covers types implementing `BorrowDecode` for any lifetime,
    // enabling decoding of borrowed data without external context.
    T: Preamble,
{
    factory: F,
    listener: Option<Arc<TcpListener>>,
    workers: usize,
    on_preamble_success: Option<Arc<dyn Fn(&T) + Send + Sync>>,
    on_preamble_failure: Option<Arc<dyn Fn(&DecodeError) + Send + Sync>>,
    _preamble: PhantomData<T>,
}

impl<F> WireframeServer<F, ()>
where
    F: Fn() -> WireframeApp + Send + Sync + Clone + 'static,
{
    /// Create a new `WireframeServer` from the given application factory.
    ///
    /// The worker count defaults to the number of available CPU cores (or 1 if this cannot be determined).
    /// The TCP listener is unset; call [`bind`](Self::bind) before running the server.
    ///
    /// # Examples
    ///
    /// ```no_run
    /// use wireframe::{app::WireframeApp, server::WireframeServer};
    ///
    /// let server = WireframeServer::new(|| WireframeApp::default());
    /// assert!(server.worker_count() >= 1);
    /// ```
    #[must_use]
    pub fn new(factory: F) -> Self {
        // Ensure at least one worker is always configured. While
        // `available_parallelism` cannot return zero, defensive programming
        // protects against unexpected platform behaviour.
        let workers = std::thread::available_parallelism()
            .map_or(1, std::num::NonZeroUsize::get)
            .max(1);
        Self {
            factory,
            listener: None,
            workers,
            on_preamble_success: None,
            on_preamble_failure: None,
            _preamble: PhantomData,
        }
    }

    /// Converts the server to use a custom preamble type for incoming connections.
    ///
    /// Calling this method will drop any previously configured preamble decode callbacks. Use it before registering preamble handlers if you wish to retain them.
    ///
    /// # Type Parameters
    ///
    /// * `T` – The type to decode as the connection preamble; must implement `bincode::Decode<()>`, `Send`, and `'static`.
    ///
    /// # Returns
    ///
<<<<<<< HEAD
    /// Call this before registering preamble handlers, otherwise any
    /// previously configured callbacks will be dropped.
    ///
    /// # Examples
    ///
    /// ```no_run
    /// use wireframe::{app::WireframeApp, server::WireframeServer};
    ///
    /// let factory = || WireframeApp::new().unwrap();
    /// let server = WireframeServer::new(factory).with_preamble::<()>();
=======
    /// A new `WireframeServer` instance configured to decode preambles of type `T`.
    ///
    /// # Examples
    ///
    /// ```
    /// let server = WireframeServer::new(factory).with_preamble::<MyPreamble>();
>>>>>>> d81ba91b
    /// ```
    #[must_use]
    pub fn with_preamble<P>(self) -> WireframeServer<F, P>
    where
        // New preamble types must satisfy the `Preamble` bound.
        P: Preamble,
    {
        WireframeServer {
            factory: self.factory,
            listener: self.listener,
            workers: self.workers,
            on_preamble_success: None,
            on_preamble_failure: None,
            _preamble: PhantomData,
        }
    }
}

impl<F, T> WireframeServer<F, T>
where
    F: Fn() -> WireframeApp + Send + Sync + Clone + 'static,
    // The preamble type must satisfy the `Preamble` bound.
    T: Preamble,
{
    /// Set the number of worker tasks to spawn for the server.
    ///
    /// Ensures at least one worker is configured.
    ///
    /// # Examples
    ///
    /// ```no_run
    /// use wireframe::{app::WireframeApp, server::WireframeServer};
    ///
    /// let factory = || WireframeApp::new().unwrap();
    /// let server = WireframeServer::new(factory).workers(4);
    /// ```
    #[must_use]
    /// Sets the number of worker tasks to spawn, ensuring at least one worker is configured.
    ///
    /// Returns a new `WireframeServer` instance with the updated worker count. If `count` is less than 1, it defaults to 1.
    ///
    /// # Examples
    ///
    /// ```ignore
    /// use wireframe::{app::WireframeApp, server::WireframeServer};
    ///
    /// let factory = || WireframeApp::new().unwrap();
    /// let server = WireframeServer::new(factory).workers(4);
    /// assert_eq!(server.worker_count(), 4);
    /// let server = server.workers(0);
    /// assert_eq!(server.worker_count(), 1);
    /// ```
    pub fn workers(mut self, count: usize) -> Self {
        self.workers = count.max(1);
        self
    }

    /// Register a callback invoked when the connection preamble
    /// decodes successfully.
    #[must_use]
    pub fn on_preamble_decode_success<H>(mut self, handler: H) -> Self
    where
        H: Fn(&T) + Send + Sync + 'static,
    {
        self.on_preamble_success = Some(Arc::new(handler));
        self
    }

    /// Register a callback invoked when the connection preamble fails to decode.
    #[must_use]
    pub fn on_preamble_decode_failure<H>(mut self, handler: H) -> Self
    where
        H: Fn(&DecodeError) + Send + Sync + 'static,
    {
        self.on_preamble_failure = Some(Arc::new(handler));
        self
    }

    /// Get the configured worker count.
    #[inline]
    #[must_use]
    /// Returns the configured number of worker tasks for the server.
    ///
    /// # Examples
    ///
    /// ```ignore
    /// use wireframe::{app::WireframeApp, server::WireframeServer};
    ///
    /// let factory = || WireframeApp::new().unwrap();
    /// let server = WireframeServer::new(factory);
    /// assert!(server.worker_count() >= 1);
    /// ```
    pub const fn worker_count(&self) -> usize {
        self.workers
    }

    /// Get the socket address the server is bound to, if available.
    #[must_use]
    pub fn local_addr(&self) -> Option<SocketAddr> {
        self.listener.as_ref().and_then(|l| l.local_addr().ok())
    }

    /// Bind the server to the given address and create a listener.
    ///
    /// # Errors
    ///
    /// Binds the server to the specified socket address and prepares it for accepting TCP connections.
    ///
    /// Returns an error if binding to the address or configuring the listener fails.
    ///
    /// # Arguments
    ///
    /// * `addr` - The socket address to bind the server to.
    ///
    /// # Returns
    ///
    /// An updated server instance with the listener configured, or an `io::Error` if binding fails.
    ///
    /// # Examples
    ///
    /// ```no_run
    /// use std::net::SocketAddr;
    /// use wireframe::{app::WireframeApp, server::WireframeServer};
    ///
    /// let factory = || WireframeApp::new().unwrap();
    /// let server = WireframeServer::new(factory);
    /// let addr: SocketAddr = "127.0.0.1:8080".parse().unwrap();
    /// let server = server.bind(addr).expect("Failed to bind address");
    /// ```
    pub fn bind(mut self, addr: SocketAddr) -> io::Result<Self> {
        let std_listener = StdTcpListener::bind(addr)?;
        std_listener.set_nonblocking(true)?;
        let listener = TcpListener::from_std(std_listener)?;
        self.listener = Some(Arc::new(listener));
        Ok(self)
    }

    /// Run the server until a shutdown signal is received.
    ///
    /// Each worker accepts connections concurrently and would
    /// process them using its `WireframeApp`. Connection handling
    /// logic is not yet implemented.
    ///
    /// # Errors
    ///
    /// Returns an [`io::Error`] if accepting a connection fails.
    ///
    /// # Panics
    ///
    /// Runs the server, accepting TCP connections concurrently until shutdown.
    ///
    /// Spawns the configured number of worker tasks, each accepting incoming connections using a shared listener and a separate `WireframeApp` instance. The server listens for a Ctrl+C signal to initiate graceful shutdown, signalling all workers to stop accepting new connections. Waits for all worker tasks to complete before returning.
    ///
    /// # Panics
    ///
    /// Panics if called before `bind` has been invoked.
    ///
    /// # Returns
    ///
    /// Returns `Ok(())` when the server shuts down gracefully, or an `io::Error` if accepting connections fails during runtime.
    ///
    /// # Examples
    ///
    /// ```no_run
    /// use std::net::SocketAddr;
    /// use wireframe::{app::WireframeApp, server::WireframeServer};
    /// async fn run_server() -> std::io::Result<()> {
    ///     let factory = || WireframeApp::new().unwrap();
    ///     let server = WireframeServer::new(factory)
    ///         .workers(4)
    ///         .bind("127.0.0.1:8080".parse::<SocketAddr>().unwrap())?;
    ///     server.run().await
    /// }
    /// ```
    pub async fn run(self) -> io::Result<()> {
        self.run_with_shutdown(async {
            let _ = tokio::signal::ctrl_c().await;
        })
        .await
    }

    /// Run the server until the `shutdown` future resolves.
    ///
    /// # Errors
    ///
    /// Returns an [`io::Error`] if accepting a connection fails during
    /// runtime.
    ///
    /// # Panics
    ///
    /// Panics if [`bind`](Self::bind) was not called beforehand.
    pub async fn run_with_shutdown<S>(self, shutdown: S) -> io::Result<()>
    where
        S: futures::Future<Output = ()> + Send,
    {
        let listener = self.listener.expect("`bind` must be called before `run`");
        let (shutdown_tx, _) = broadcast::channel(16);

        // Spawn worker tasks.
        let mut handles = Vec::with_capacity(self.workers);
        for _ in 0..self.workers {
            let listener = Arc::clone(&listener);
            let factory = self.factory.clone();
            let on_success = self.on_preamble_success.clone();
            let on_failure = self.on_preamble_failure.clone();
            let mut shutdown_rx = shutdown_tx.subscribe();
            handles.push(tokio::spawn(async move {
                worker_task(listener, factory, on_success, on_failure, &mut shutdown_rx).await;
            }));
        }

        let join_all = futures::future::join_all(handles);
        tokio::pin!(join_all);

        tokio::select! {
            () = shutdown => {
                let _ = shutdown_tx.send(());
            }
            _ = &mut join_all => {}
        }

        for res in join_all.await {
            if let Err(e) = res {
                eprintln!("worker task failed: {e}");
            }
        }
        Ok(())
    }
}

#[allow(clippy::type_complexity)]
async fn worker_task<F, T>(
    listener: Arc<TcpListener>,
    factory: F,
    on_success: Option<Arc<dyn Fn(&T) + Send + Sync>>,
    on_failure: Option<Arc<dyn Fn(&DecodeError) + Send + Sync>>,
    shutdown_rx: &mut broadcast::Receiver<()>,
) where
    F: Fn() -> WireframeApp + Send + Sync + Clone + 'static,
    // `Preamble` ensures `T` supports borrowed decoding.
    T: Preamble,
{
    let mut delay = Duration::from_millis(10);
    loop {
        tokio::select! {
            res = listener.accept() => match res {
                Ok((stream, _)) => {
                    let success = on_success.clone();
                    let failure = on_failure.clone();
                    let factory = factory.clone();
                    tokio::spawn(process_stream(stream, factory, success, failure));
                    delay = Duration::from_millis(10);
                }
                Err(e) => {
                    eprintln!("accept error: {e}");
                    sleep(delay).await;
                    delay = (delay * 2).min(Duration::from_secs(1));
                }
            },
            _ = shutdown_rx.recv() => break,
        }
    }
}

#[allow(clippy::type_complexity)]
async fn process_stream<F, T>(
    mut stream: tokio::net::TcpStream,
    factory: F,
    on_success: Option<Arc<dyn Fn(&T) + Send + Sync>>,
    on_failure: Option<Arc<dyn Fn(&DecodeError) + Send + Sync>>,
) where
    F: Fn() -> WireframeApp + Send + Sync + 'static,
    // `Preamble` ensures `T` supports borrowed decoding.
    T: Preamble,
{
    match read_preamble::<_, T>(&mut stream).await {
        Ok((preamble, leftover)) => {
            if let Some(handler) = on_success.as_ref() {
                handler(&preamble);
            }
            let stream = RewindStream::new(leftover, stream);
            // Hand the connection to the application for processing.
            let app = (factory)();
            tokio::spawn(async move {
                app.handle_connection(stream).await;
            });
        }
        Err(err) => {
            if let Some(handler) = on_failure.as_ref() {
                handler(&err);
            }
            // drop stream on failure
        }
    }
}<|MERGE_RESOLUTION|>--- conflicted
+++ resolved
@@ -82,9 +82,7 @@
     ///
     /// # Returns
     ///
-<<<<<<< HEAD
-    /// Call this before registering preamble handlers, otherwise any
-    /// previously configured callbacks will be dropped.
+    /// A new `WireframeServer` instance configured to decode preambles of type `T`.
     ///
     /// # Examples
     ///
@@ -93,14 +91,6 @@
     ///
     /// let factory = || WireframeApp::new().unwrap();
     /// let server = WireframeServer::new(factory).with_preamble::<()>();
-=======
-    /// A new `WireframeServer` instance configured to decode preambles of type `T`.
-    ///
-    /// # Examples
-    ///
-    /// ```
-    /// let server = WireframeServer::new(factory).with_preamble::<MyPreamble>();
->>>>>>> d81ba91b
     /// ```
     #[must_use]
     pub fn with_preamble<P>(self) -> WireframeServer<F, P>
