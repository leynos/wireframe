//! Runtime control for [`WireframeServer`].

use std::{io, net::SocketAddr, sync::Arc};

use async_trait::async_trait;
use futures::Future;
use tokio::{
    net::{TcpListener, TcpStream},
    select,
    signal,
    time::{Duration, sleep},
};
use tokio_util::{sync::CancellationToken, task::TaskTracker};

use super::{
    Bound,
    PreambleErrorHandler,
    PreambleHandler,
    ServerError,
    WireframeServer,
    connection::spawn_connection_task,
};
use crate::{app::WireframeApp, preamble::Preamble};

/// Abstraction for sources of incoming connections consumed by the accept loop.
///
/// Implementations must be cancellation-safe: dropping a pending `accept()`
/// future must not leak resources.
#[async_trait]
#[cfg_attr(test, mockall::automock)]
pub(super) trait AcceptListener: Send + Sync {
    async fn accept(&self) -> io::Result<(TcpStream, SocketAddr)>;
    fn local_addr(&self) -> io::Result<SocketAddr>;
}

#[async_trait]
impl AcceptListener for TcpListener {
    async fn accept(&self) -> io::Result<(TcpStream, SocketAddr)> {
        TcpListener::accept(self).await
    }

    fn local_addr(&self) -> io::Result<SocketAddr> { TcpListener::local_addr(self) }
}

/// Configuration for exponential back-off timing in the accept loop.
///
/// Controls retry behaviour when `accept()` calls fail on the server's TCP listener.
/// The back-off starts at `initial_delay` and doubles on each failure, capped at `max_delay`.
///
/// # Default Values
/// - `initial_delay`: 10 milliseconds
/// - `max_delay`: 1 second
///
/// # Invariants
/// - `initial_delay` must not exceed `max_delay`
/// - `initial_delay` must be at least 1 millisecond
#[derive(Clone, Copy, Debug, PartialEq, Eq)]
pub struct BackoffConfig {
    pub initial_delay: Duration,
    pub max_delay: Duration,
}

impl Default for BackoffConfig {
    fn default() -> Self {
        Self {
            initial_delay: Duration::from_millis(10),
            max_delay: Duration::from_secs(1),
        }
    }
}

impl BackoffConfig {
    #[must_use]
    pub fn normalised(mut self) -> Self {
        self.initial_delay = self.initial_delay.max(Duration::from_millis(1));
        self.max_delay = self.max_delay.max(Duration::from_millis(1));
        if self.initial_delay > self.max_delay {
            std::mem::swap(&mut self.initial_delay, &mut self.max_delay);
        }
        self
    }
}

impl<F, T> WireframeServer<F, T, Bound>
where
    F: Fn() -> WireframeApp + Send + Sync + Clone + 'static,
    T: Preamble,
{
    /// Run the server until a shutdown signal is received.
    ///
    /// Spawns the configured number of worker tasks and awaits Ctrl+C for shutdown.
    ///
    /// # Examples
    ///
    /// ```no_run
    /// use wireframe::{app::WireframeApp, server::WireframeServer};
    ///
    /// # #[tokio::main]
    /// # async fn main() -> Result<(), wireframe::server::ServerError> {
    /// let server =
    ///     WireframeServer::new(|| WireframeApp::default()).bind(([127, 0, 0, 1], 8080).into())?;
    /// server.run().await?;
    /// # Ok(())
    /// # }
    /// ```
    ///
    /// Attempting to run a server without binding fails to compile:
    ///
    /// Binding specifies the network address for the server to listen on.
    /// It is required so the server knows where to accept incoming connections.
    ///
    /// ```compile_fail
    /// use wireframe::{app::WireframeApp, server::WireframeServer};
    ///
    /// async fn try_run() {
    ///     WireframeServer::new(|| WireframeApp::default())
    ///         .run()
    ///         .await
    ///         .expect("unbound servers do not expose run()");
    /// }
    /// ```
    ///
    /// # Errors
    ///
    /// Returns an [`io::Error`] if the server was not bound to a listener.
    /// Accept failures are retried with exponential back-off and do not
    /// surface as errors.
    pub async fn run(self) -> Result<(), ServerError> {
        self.run_with_shutdown(async {
            let _ = signal::ctrl_c().await;
        })
        .await
    }

    /// Run the server until the `shutdown` future resolves.
    ///
    /// # Examples
    ///
    /// ```
    /// use tokio::sync::oneshot;
    /// use wireframe::{app::WireframeApp, server::WireframeServer};
    ///
    /// # #[tokio::main]
    /// # async fn main() -> Result<(), wireframe::server::ServerError> {
    /// let server =
    ///     WireframeServer::new(|| WireframeApp::default()).bind(([127, 0, 0, 1], 0).into())?;
    ///
    /// let (tx, rx) = oneshot::channel::<()>();
    /// let handle = tokio::spawn(async move {
    ///     server
    ///         .run_with_shutdown(async {
    ///             let _ = rx.await;
    ///         })
    ///         .await
    /// });
    ///
    /// // Signal shutdown
    /// let _ = tx.send(());
    /// handle.await??;
    /// # Ok(())
    /// # }
    /// ```
    ///
    /// Attempting to run a server without binding fails to compile:
    ///
    /// Binding specifies the network address for the server to listen on.
    /// It is required so the server knows where to accept incoming connections.
    ///
    /// ```compile_fail
    /// use wireframe::{app::WireframeApp, server::WireframeServer};
    ///
    /// async fn try_run_with_shutdown() {
    ///     WireframeServer::new(|| WireframeApp::default())
    ///         .run_with_shutdown(async {})
    ///         .await
    ///         .expect("unbound servers do not expose run_with_shutdown()");
    /// }
    /// ```
    ///
    /// # Errors
    ///
    /// Returns an [`io::Error`] if the server was not bound to a listener.
    /// Accept failures are retried with exponential back-off and do not
    /// surface as errors.
    pub async fn run_with_shutdown<S>(self, shutdown: S) -> Result<(), ServerError>
    where
        S: Future<Output = ()> + Send,
    {
        let WireframeServer {
            factory,
            workers,
            on_preamble_success,
            on_preamble_failure,
            ready_tx,
            state: Bound { listener },
            backoff_config,
            ..
        } = self;
        let shutdown_token = CancellationToken::new();
        let tracker = TaskTracker::new();

        for _ in 0..workers {
            let listener = Arc::clone(&listener);
            let factory = factory.clone();
            let on_success = on_preamble_success.clone();
            let on_failure = on_preamble_failure.clone();
            let token = shutdown_token.clone();
            let t = tracker.clone();
            tracker.spawn(accept_loop(
                listener,
                factory,
                on_success,
                on_failure,
                token,
                t,
                backoff_config,
            ));
        }

        // Signal readiness after all workers have been spawned.
        if ready_tx.is_some_and(|tx| tx.send(()).is_err()) {
            tracing::warn!("Failed to send readiness signal: receiver dropped");
        }

        select! {
            () = shutdown => shutdown_token.cancel(),
            () = tracker.wait() => {},
        }

        tracker.close();
        tracker.wait().await;
        Ok(())
    }
}

/// Accepts incoming connections and spawns handler tasks.
///
/// The loop accepts connections from `listener`, creates a new
/// [`WireframeApp`] via `factory` for each one, and spawns a task to handle
/// the connection. Failures to accept a connection trigger an exponential
/// back-off governed by `backoff_config`. The loop terminates when `shutdown`
/// is cancelled, and all spawned tasks are tracked by `tracker` for graceful
/// shutdown.
///
/// # Parameters
///
/// - `listener`: Source of incoming TCP connections.
/// - `factory`: Creates a fresh [`WireframeApp`] for each connection.
/// - `on_success`: Callback invoked after a successful preamble.
/// - `on_failure`: Callback invoked when the preamble fails.
/// - `shutdown`: Signal used to stop the accept loop.
/// - `tracker`: Task tracker used for graceful shutdown.
/// - `backoff_config`: Controls exponential back-off behaviour.
///
/// # Type Parameters
///
/// - `F`: Factory function that creates [`WireframeApp`] instances.
/// - `T`: Preamble type for connection handshaking.
/// - `L`: Listener type implementing [`AcceptListener`].
///
/// # Examples
///
/// ```ignore
/// use std::sync::Arc;
///
/// use tokio_util::{sync::CancellationToken, task::TaskTracker};
/// use wireframe::{app::WireframeApp /*, server::runtime::{AcceptListener, BackoffConfig, accept_loop} */};
///
/// async fn run<L: AcceptListener + Send + Sync + 'static>(listener: Arc<L>) {
///     let tracker = TaskTracker::new();
///     let token = CancellationToken::new();
///     accept_loop::<_, (), _>(
///         listener,
///         || WireframeApp::default(),
///         None,
///         None,
///         token,
///         tracker,
///         BackoffConfig::default(),
///     )
///     .await;
/// }
/// ```
pub(super) async fn accept_loop<F, T, L>(
    listener: Arc<L>,
    factory: F,
    on_success: Option<PreambleHandler<T>>,
    on_failure: Option<PreambleErrorHandler>,
    shutdown: CancellationToken,
    tracker: TaskTracker,
    backoff_config: BackoffConfig,
) where
    F: Fn() -> WireframeApp + Send + Sync + Clone + 'static,
    T: Preamble,
    L: AcceptListener + Send + Sync + 'static,
{
    debug_assert!(
<<<<<<< HEAD
        backoff_config.initial_delay <= backoff_config.max_delay,
        "BackoffConfig invariant violated: initial_delay > max_delay"
    );
    debug_assert!(
        backoff_config.initial_delay >= Duration::from_millis(1),
        "BackoffConfig invariant violated: initial_delay < 1ms"
=======
        backoff_config.initial_delay >= Duration::from_millis(1),
        "initial_delay must be at least 1ms",
    );
    debug_assert!(
        backoff_config.initial_delay <= backoff_config.max_delay,
        "initial_delay must not exceed max_delay",
>>>>>>> 28fea245
    );
    let mut delay = backoff_config.initial_delay;
    loop {
        select! {
            biased;

            () = shutdown.cancelled() => break,

            res = listener.accept() => match res {
                Ok((stream, _)) => {
                    spawn_connection_task(
                        stream,
                        factory.clone(),
                        on_success.clone(),
                        on_failure.clone(),
                        &tracker,
                    );
                    delay = backoff_config.initial_delay;
                }
                Err(e) => {
                    let local_addr = listener.local_addr().ok();
                    tracing::warn!(error = ?e, ?local_addr, "accept error");
                    sleep(delay).await;
                    delay = (delay * 2).min(backoff_config.max_delay);
                }
            },
        }
    }
}

#[cfg(test)]
mod tests {
    use std::sync::{
        Arc,
        Mutex,
        atomic::{AtomicUsize, Ordering},
    };

    use rstest::rstest;
    use tokio::{
        sync::oneshot,
        task::yield_now,
        time::{Duration, Instant, advance, timeout},
    };

    use super::{MockAcceptListener, *};
    use crate::server::test_util::{bind_server, factory, free_listener};

    #[rstest]
    #[tokio::test]
    async fn test_run_with_immediate_shutdown(
        factory: impl Fn() -> WireframeApp + Send + Sync + Clone + 'static,
        free_listener: std::net::TcpListener,
    ) {
        let server = bind_server(factory, free_listener);
        let shutdown_future = async { tokio::time::sleep(Duration::from_millis(10)).await };
        let result = timeout(
            Duration::from_millis(1000),
            server.run_with_shutdown(shutdown_future),
        )
        .await;
        assert!(result.is_ok());
        assert!(result.expect("server did not finish in time").is_ok());
    }

    #[rstest]
    #[tokio::test]
    async fn test_server_graceful_shutdown_with_ctrl_c_simulation(
        factory: impl Fn() -> WireframeApp + Send + Sync + Clone + 'static,
        free_listener: std::net::TcpListener,
    ) {
        let server = bind_server(factory, free_listener);
        let (tx, rx) = oneshot::channel();
        let handle = tokio::spawn(async move {
            server
                .run_with_shutdown(async {
                    let _ = rx.await;
                })
                .await
                .expect("server run failed");
        });
        let _ = tx.send(());
        handle.await.expect("server join error");
    }

    #[rstest]
    #[tokio::test]
    async fn test_multiple_worker_creation(free_listener: std::net::TcpListener) {
        let call_count = Arc::new(AtomicUsize::new(0));
        let clone = call_count.clone();
        let factory = move || {
            clone.fetch_add(1, Ordering::SeqCst);
            WireframeApp::default()
        };
        let server = WireframeServer::new(factory)
            .workers(3)
            .bind_existing_listener(free_listener)
            .expect("Failed to bind");
        let shutdown_future = async { tokio::time::sleep(Duration::from_millis(10)).await };
        let result = timeout(
            Duration::from_millis(1000),
            server.run_with_shutdown(shutdown_future),
        )
        .await;
        assert!(result.is_ok());
        assert!(result.expect("server did not finish in time").is_ok());
    }

    #[rstest]
    #[tokio::test]
    async fn test_accept_loop_shutdown_signal(
        factory: impl Fn() -> WireframeApp + Send + Sync + Clone + 'static,
    ) {
        let token = CancellationToken::new();
        let tracker = TaskTracker::new();
        let listener = Arc::new(
            TcpListener::bind("127.0.0.1:0")
                .await
                .expect("failed to bind test listener"),
        );

        tracker.spawn(accept_loop::<_, (), _>(
            listener,
            factory,
            None,
            None,
            token.clone(),
            tracker.clone(),
            BackoffConfig::default(),
        ));

        token.cancel();
        tracker.close();

        let result = timeout(Duration::from_millis(100), tracker.wait()).await;
        assert!(result.is_ok());
    }

    #[rstest]
    #[tokio::test(start_paused = true)]
    async fn test_accept_loop_exponential_backoff_async(
        factory: impl Fn() -> WireframeApp + Send + Sync + Clone + 'static,
    ) {
        let calls = Arc::new(Mutex::new(Vec::new()));
        let mut listener = MockAcceptListener::new();
        let call_log = calls.clone();
        listener
            .expect_accept()
            .returning(move || {
                let call_log = Arc::clone(&call_log);
                Box::pin(async move {
                    call_log.lock().expect("lock").push(Instant::now());
                    Err(io::Error::other("mock error"))
                })
            })
            .times(4);
        listener
            .expect_local_addr()
            .returning(|| Ok("127.0.0.1:0".parse().expect("addr parse")))
            .times(4);
        let listener = Arc::new(listener);
        let token = CancellationToken::new();
        let tracker = TaskTracker::new();
        let backoff = BackoffConfig {
            initial_delay: Duration::from_millis(5),
            max_delay: Duration::from_millis(20),
        };

        tracker.spawn(accept_loop::<_, (), _>(
            listener,
            factory,
            None,
            None,
            token.clone(),
            tracker.clone(),
            backoff,
        ));

        yield_now().await;

        let first_call = {
            let calls = calls.lock().expect("lock");
            assert_eq!(calls.len(), 1);
            calls[0]
        };

        for ms in [5, 10, 20] {
            advance(Duration::from_millis(ms)).await;
            yield_now().await;
        }

        token.cancel();
        advance(Duration::from_millis(20)).await;
        yield_now().await;
        tracker.close();
        tracker.wait().await;

        let calls = calls.lock().expect("lock");
        assert_eq!(calls.len(), 4);
        assert_eq!(calls[0], first_call);
        let intervals: Vec<_> = calls.windows(2).map(|w| w[1] - w[0]).collect();
        let expected = [
            Duration::from_millis(5),
            Duration::from_millis(10),
            Duration::from_millis(20),
        ];
        for (interval, expected) in intervals.into_iter().zip(expected) {
            assert_eq!(interval, expected);
        }
    }
}<|MERGE_RESOLUTION|>--- conflicted
+++ resolved
@@ -295,21 +295,12 @@
     L: AcceptListener + Send + Sync + 'static,
 {
     debug_assert!(
-<<<<<<< HEAD
         backoff_config.initial_delay <= backoff_config.max_delay,
         "BackoffConfig invariant violated: initial_delay > max_delay"
     );
     debug_assert!(
         backoff_config.initial_delay >= Duration::from_millis(1),
         "BackoffConfig invariant violated: initial_delay < 1ms"
-=======
-        backoff_config.initial_delay >= Duration::from_millis(1),
-        "initial_delay must be at least 1ms",
-    );
-    debug_assert!(
-        backoff_config.initial_delay <= backoff_config.max_delay,
-        "initial_delay must not exceed max_delay",
->>>>>>> 28fea245
     );
     let mut delay = backoff_config.initial_delay;
     loop {
