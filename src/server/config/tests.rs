//! Tests for server configuration utilities.
//!
//! This module exercises the `WireframeServer` builder, covering worker counts,
//! binding behaviour, preamble handling, handler registration, and method
//! chaining. Fixtures from `test_util` provide shared setup and parameterised
//! cases via `rstest`.

use std::{
    sync::{
        Arc,
        atomic::{AtomicUsize, Ordering},
    },
    time::Duration,
};

use rstest::rstest;

use super::*;
<<<<<<< HEAD
use bincode::error::DecodeError;
use crate::server::{
    test_util::{
        TestPreamble,
        bind_server,
        factory,
        free_port,
        server_with_preamble,
    },
    BackoffConfig,
=======
use crate::server::test_util::{
    TestPreamble,
    bind_server,
    factory,
    free_listener,
    listener_addr,
    server_with_preamble,
>>>>>>> 28fea245
};
use tokio::net::{TcpListener, TcpStream};

#[derive(Clone, Copy, Debug, PartialEq, Eq)]
enum PreambleHandlerKind {
    Success,
    Failure,
}

fn expected_default_worker_count() -> usize {
    // Mirror the default worker logic to keep tests aligned with `WireframeServer::new`.
    std::thread::available_parallelism().map_or(1, std::num::NonZeroUsize::get)
}

#[rstest]
fn test_new_server_creation(factory: impl Fn() -> WireframeApp + Send + Sync + Clone + 'static) {
    let server = WireframeServer::new(factory);
    assert!(server.worker_count() >= 1 && server.local_addr().is_none());
}

#[rstest]
fn test_new_server_default_worker_count(
    factory: impl Fn() -> WireframeApp + Send + Sync + Clone + 'static,
) {
    let server = WireframeServer::new(factory);
    assert_eq!(server.worker_count(), expected_default_worker_count());
}

#[rstest]
fn test_workers_configuration(factory: impl Fn() -> WireframeApp + Send + Sync + Clone + 'static) {
    let mut server = WireframeServer::new(factory);
    server = server.workers(4);
    assert_eq!(server.worker_count(), 4);
    server = server.workers(100);
    assert_eq!(server.worker_count(), 100);
    assert_eq!(server.workers(0).worker_count(), 1);
}

#[rstest]
fn test_with_preamble_type_conversion(
    factory: impl Fn() -> WireframeApp + Send + Sync + Clone + 'static,
) {
    let server = WireframeServer::new(factory).with_preamble::<TestPreamble>();
    assert_eq!(server.worker_count(), expected_default_worker_count());
}

#[rstest]
#[tokio::test]
async fn test_bind_success(
    factory: impl Fn() -> WireframeApp + Send + Sync + Clone + 'static,
    free_listener: std::net::TcpListener,
) {
    let expected = listener_addr(&free_listener);
    let local_addr = WireframeServer::new(factory)
        .bind_existing_listener(free_listener)
        .expect("Failed to bind")
        .local_addr()
        .expect("local address missing");
    assert_eq!(local_addr, expected);
}

#[rstest]
fn test_local_addr_before_bind(factory: impl Fn() -> WireframeApp + Send + Sync + Clone + 'static) {
    assert!(WireframeServer::new(factory).local_addr().is_none());
}

#[rstest]
#[tokio::test]
async fn test_local_addr_after_bind(
    factory: impl Fn() -> WireframeApp + Send + Sync + Clone + 'static,
    free_listener: std::net::TcpListener,
) {
    let expected = listener_addr(&free_listener);
    let local_addr = bind_server(factory, free_listener)
        .local_addr()
        .expect("local address missing");
    assert_eq!(local_addr, expected);
}

#[rstest]
#[case::success(PreambleHandlerKind::Success)]
#[case::failure(PreambleHandlerKind::Failure)]
#[tokio::test]
async fn test_preamble_handler_registration(
    factory: impl Fn() -> WireframeApp + Send + Sync + Clone + 'static,
    #[case] handler: PreambleHandlerKind,
) {
    let counter = Arc::new(AtomicUsize::new(0));
    let c = counter.clone();

    let server = server_with_preamble(factory);
    let server = match handler {
        PreambleHandlerKind::Success => server.on_preamble_decode_success(move |_p: &TestPreamble, _| {
            let c = c.clone();
            Box::pin(async move {
                c.fetch_add(1, Ordering::SeqCst);
                Ok(())
            })
        }),
        PreambleHandlerKind::Failure => server.on_preamble_decode_failure(move |_err: &DecodeError| {
            c.fetch_add(1, Ordering::SeqCst);
        }),
    };

    assert_eq!(counter.load(Ordering::SeqCst), 0);
    match handler {
        PreambleHandlerKind::Success => {
            assert!(server.on_preamble_success.is_some());
            let handler = server
                .on_preamble_success
                .as_ref()
                .expect("success handler missing");
            let listener = TcpListener::bind("127.0.0.1:0")
                .await
                .expect("bind listener");
            let addr = listener.local_addr().expect("listener addr");
            let _client = TcpStream::connect(addr)
                .await
                .expect("client connect failed");
            let (mut stream, _) = listener.accept().await.expect("accept stream");
            let preamble = TestPreamble { id: 0, message: String::new() };
            handler(&preamble, &mut stream)
                .await
                .expect("handler failed");
        }
        PreambleHandlerKind::Failure => {
            assert!(server.on_preamble_failure.is_some());
            let handler = server
                .on_preamble_failure
                .as_ref()
                .expect("failure handler missing");
            handler(&DecodeError::UnexpectedEnd);
        }
    }
    assert_eq!(counter.load(Ordering::SeqCst), 1);
}

#[rstest]
#[tokio::test]
async fn test_method_chaining(
    factory: impl Fn() -> WireframeApp + Send + Sync + Clone + 'static,
    free_listener: std::net::TcpListener,
) {
    let handler_invoked = Arc::new(AtomicUsize::new(0));
    let counter = handler_invoked.clone();
    let server = WireframeServer::new(factory)
        .workers(2)
        .with_preamble::<TestPreamble>()
        .on_preamble_decode_success(move |_p: &TestPreamble, _| {
            let c = counter.clone();
            Box::pin(async move {
                c.fetch_add(1, Ordering::SeqCst);
                Ok(())
            })
        })
        .on_preamble_decode_failure(|_: &DecodeError| {})
        .bind_existing_listener(free_listener)
        .expect("Failed to bind");
    assert_eq!(server.worker_count(), 2);
    assert!(server.local_addr().is_some());
    assert_eq!(handler_invoked.load(Ordering::SeqCst), 0);
}

#[rstest]
#[tokio::test]
async fn test_server_configuration_persistence(
    factory: impl Fn() -> WireframeApp + Send + Sync + Clone + 'static,
    free_listener: std::net::TcpListener,
) {
    let server = WireframeServer::new(factory)
        .workers(5)
        .bind_existing_listener(free_listener)
        .expect("Failed to bind");
    assert_eq!(server.worker_count(), 5);
    assert!(server.local_addr().is_some());
}

#[rstest]
fn test_extreme_worker_counts(factory: impl Fn() -> WireframeApp + Send + Sync + Clone + 'static) {
    let mut server = WireframeServer::new(factory);
    server = server.workers(usize::MAX);
    assert_eq!(server.worker_count(), usize::MAX);
    assert_eq!(server.workers(0).worker_count(), 1);
}

#[rstest]
#[tokio::test]
async fn test_bind_to_multiple_addresses(
    factory: impl Fn() -> WireframeApp + Send + Sync + Clone + 'static,
    free_listener: std::net::TcpListener,
) {
    let addr1 = listener_addr(&free_listener);

    let server = WireframeServer::new(factory);
    let server = server
        .bind_existing_listener(free_listener)
        .expect("Failed to bind first address");
    let first = server.local_addr().expect("first bound address missing");
    assert_eq!(first, addr1);

    let server = server
        .bind(std::net::SocketAddr::new(addr1.ip(), 0))
        .expect("Failed to bind second address");
    let second = server.local_addr().expect("second bound address missing");
    assert_eq!(second.ip(), addr1.ip());
    assert_ne!(first.port(), second.port());
}

#[rstest]
fn test_accept_backoff_configuration(
    factory: impl Fn() -> WireframeApp + Send + Sync + Clone + 'static,
) {
    let cfg = BackoffConfig {
        initial_delay: Duration::from_millis(5),
        max_delay: Duration::from_millis(500),
    };
    let server = WireframeServer::new(factory).accept_backoff(cfg);
    assert_eq!(server.backoff_config, cfg);
}

/// Behaviour test verifying exponential delay doubling and capping.
#[test]
fn test_accept_exponential_backoff_doubles_and_caps() {
    use std::{
        thread,
        time::{Duration, Instant},
    };

    let initial = Duration::from_millis(10);
    let max = Duration::from_millis(80);
    let mut backoff = initial;
    let mut delays = Vec::new();
    let attempts = 5;

    let start = Instant::now();
    let mut last = start;

    for _i in 0..attempts {
        thread::sleep(backoff);
        let now = Instant::now();
        let elapsed = now.duration_since(last);
        delays.push(elapsed);
        last = now;

        backoff = std::cmp::min(backoff * 2, max);
    }

    let expected_delays = [
        initial,
        std::cmp::min(initial * 2, max),
        std::cmp::min(initial * 4, max),
        std::cmp::min(initial * 8, max),
        max,
    ];

    for (i, (actual, expected)) in delays.iter().zip(expected_delays.iter()).enumerate() {
        assert!(
            *actual >= *expected,
            "Delay {i} was {actual:?}, expected at least {expected:?}"
        );
        let max_expected = *expected + Duration::from_millis(20);
        assert!(
            *actual < max_expected,
            "Delay {i} was {actual:?}, expected less than {max_expected:?}"
        );
    }
}

#[rstest]
fn test_accept_initial_delay_configuration(
    factory: impl Fn() -> WireframeApp + Send + Sync + Clone + 'static,
) {
    let delay = Duration::from_millis(20);
    let cfg = BackoffConfig { initial_delay: delay, ..BackoffConfig::default() };
    let server = WireframeServer::new(factory).accept_backoff(cfg);
    assert_eq!(server.backoff_config.initial_delay, delay);
}

#[rstest]
fn test_accept_max_delay_configuration(
    factory: impl Fn() -> WireframeApp + Send + Sync + Clone + 'static,
) {
    let delay = Duration::from_millis(2000);
    let cfg = BackoffConfig { max_delay: delay, ..BackoffConfig::default() };
    let server = WireframeServer::new(factory).accept_backoff(cfg);
    assert_eq!(server.backoff_config.max_delay, delay);
}

#[rstest]
fn test_backoff_validation(factory: impl Fn() -> WireframeApp + Send + Sync + Clone + 'static) {
    let server = WireframeServer::new(factory.clone())
        .accept_backoff(BackoffConfig { initial_delay: Duration::ZERO, ..BackoffConfig::default() });
    assert_eq!(
        server.backoff_config.initial_delay,
        Duration::from_millis(1)
    );

    let server = WireframeServer::new(factory)
        .accept_backoff(BackoffConfig {
            initial_delay: Duration::from_millis(100),
            max_delay: Duration::from_millis(50),
        });
    assert_eq!(
        server.backoff_config.initial_delay,
        Duration::from_millis(50)
    );
    assert_eq!(server.backoff_config.max_delay, Duration::from_millis(100));
}

#[rstest]
fn test_backoff_default_values(factory: impl Fn() -> WireframeApp + Send + Sync + Clone + 'static) {
    let server = WireframeServer::new(factory);
    assert_eq!(
        server.backoff_config.initial_delay,
        Duration::from_millis(10)
    );
    assert_eq!(server.backoff_config.max_delay, Duration::from_secs(1));
}

#[rstest]
fn test_initial_delay_exceeds_default_max(
    factory: impl Fn() -> WireframeApp + Send + Sync + Clone + 'static,
) {
    let cfg = BackoffConfig {
        initial_delay: Duration::from_secs(2),
        max_delay: Duration::from_secs(1),
    };
    let server = WireframeServer::new(factory).accept_backoff(cfg);
    assert_eq!(server.backoff_config.initial_delay, Duration::from_secs(1));
    assert_eq!(server.backoff_config.max_delay, Duration::from_secs(2));
}

#[rstest]
fn test_accept_backoff_parameter_swapping(
    factory: impl Fn() -> WireframeApp + Send + Sync + Clone + 'static,
) {
    let server = WireframeServer::new(factory.clone()).accept_backoff(BackoffConfig {
        initial_delay: Duration::from_millis(5),
        max_delay: Duration::from_millis(1),
    });
    assert_eq!(
        server.backoff_config.initial_delay,
        Duration::from_millis(1)
    );
    assert_eq!(server.backoff_config.max_delay, Duration::from_millis(5));

    let server = WireframeServer::new(factory).accept_backoff(BackoffConfig {
        initial_delay: Duration::ZERO,
        max_delay: Duration::ZERO,
    });
    assert_eq!(
        server.backoff_config.initial_delay,
        Duration::from_millis(1)
    );
    assert_eq!(server.backoff_config.max_delay, Duration::from_millis(1));
}<|MERGE_RESOLUTION|>--- conflicted
+++ resolved
@@ -16,27 +16,17 @@
 use rstest::rstest;
 
 use super::*;
-<<<<<<< HEAD
 use bincode::error::DecodeError;
 use crate::server::{
     test_util::{
         TestPreamble,
         bind_server,
         factory,
-        free_port,
+        free_listener,
+        listener_addr,
         server_with_preamble,
     },
     BackoffConfig,
-=======
-use crate::server::test_util::{
-    TestPreamble,
-    bind_server,
-    factory,
-    free_listener,
-    listener_addr,
-    server_with_preamble,
->>>>>>> 28fea245
-};
 use tokio::net::{TcpListener, TcpStream};
 
 #[derive(Clone, Copy, Debug, PartialEq, Eq)]
