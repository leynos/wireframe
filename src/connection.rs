--- conflicted
+++ resolved
@@ -163,41 +163,11 @@
         state: &mut ActorState,
         out: &mut Vec<F>,
     ) -> Result<(), WireframeError<E>> {
-<<<<<<< HEAD
         match self.next_event(state).await {
             PollEvent::Shutdown => self.process_shutdown(state),
             PollEvent::High(res) => self.process_high(res, state, out),
             PollEvent::Low(res) => self.process_low(res, state, out),
             PollEvent::Response(res) => self.process_response(res, state, out)?,
-=======
-        let high_available = self.high_rx.is_some();
-        let low_available = self.low_rx.is_some();
-        let resp_available = self.response.is_some();
-
-        tokio::select! {
-            biased;
-
-            () = Self::wait_shutdown(self.shutdown.clone()), if state.is_active() => {
-                self.process_shutdown(state);
-            }
-
-            res = Self::poll_optional(self.high_rx.as_mut(), Self::recv_push), if high_available => {
-                self.process_high(res, state, out);
-            }
-
-            res = Self::poll_optional(self.low_rx.as_mut(), Self::recv_push), if low_available => {
-                self.process_low(res, state, out);
-            }
-
-            // `tokio::select!` is biased so the shutdown branch runs before
-            // this one. `process_shutdown` removes the response stream, making
-            // `resp_available` false on the next loop iteration. The explicit
-            // `!state.is_shutting_down()` check avoids polling the stream after
-            // shutdown has begun.
-            res = Self::poll_optional(self.response.as_mut(), |s| s.next()), if resp_available && !state.is_shutting_down() => {
-                self.process_response(res, state, out)?;
-            }
->>>>>>> a9a483da
         }
 
         Ok(())
