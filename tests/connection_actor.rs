//! Tests for the `ConnectionActor` component.
//!
//! These cover priority order, shutdown behaviour, error propagation,
//! interleaved cancellation and back-pressure handling.

use futures::stream;
use rstest::{fixture, rstest};
use tokio::{
    sync::oneshot,
    time::{Duration, sleep, timeout},
};
use tokio_util::{sync::CancellationToken, task::TaskTracker};
use wireframe::{
    connection::{ConnectionActor, FairnessConfig},
    push::PushQueues,
    response::{FrameStream, WireframeError},
};

#[fixture]
#[allow(
    unused_braces,
    reason = "rustc false positive for single line rstest fixtures"
)]
fn queues() -> (PushQueues<u8>, wireframe::push::PushHandle<u8>) { PushQueues::bounded(8, 8) }

#[fixture]
#[allow(
    unused_braces,
    reason = "rustc false positive for single line rstest fixtures"
)]
fn shutdown_token() -> CancellationToken { CancellationToken::new() }

#[fixture]
#[allow(
    unused_braces,
    reason = "rustc false positive for single line rstest fixtures"
)]
fn empty_stream() -> Option<FrameStream<u8, ()>> { None }

#[rstest]
#[tokio::test]
async fn strict_priority_order(
    queues: (PushQueues<u8>, wireframe::push::PushHandle<u8>),
    shutdown_token: CancellationToken,
) {
    let (queues, handle) = queues;
    handle.push_low_priority(2).await.unwrap();
    handle.push_high_priority(1).await.unwrap();

    let stream = stream::iter(vec![Ok(3u8)]);
    let mut actor: ConnectionActor<_, ()> =
        ConnectionActor::new(queues, handle, Some(Box::pin(stream)), shutdown_token);
    let mut out = Vec::new();
    actor.run(&mut out).await.unwrap();
    assert_eq!(out, vec![1, 2, 3]);
}

#[rstest]
#[tokio::test]
async fn fairness_yields_low_after_burst(
    queues: (PushQueues<u8>, wireframe::push::PushHandle<u8>),
    shutdown_token: CancellationToken,
) {
    let (queues, handle) = queues;
    let fairness = FairnessConfig {
        max_high_before_low: 2,
        time_slice: None,
    };

    for n in 1..=5 {
        handle.push_high_priority(n).await.unwrap();
    }
    handle.push_low_priority(99).await.unwrap();

    let mut actor: ConnectionActor<_, ()> =
        ConnectionActor::new(queues, handle, None, shutdown_token);
    actor.set_fairness(fairness);
    let mut out = Vec::new();
    actor.run(&mut out).await.unwrap();
    assert_eq!(out, vec![1, 2, 99, 3, 4, 5]);
}

#[derive(Debug, Clone, Copy)]
enum Priority {
    High,
    Low,
}

/// Push frames in the given priority order and return the expected output
/// sequence when fairness is disabled.
async fn queue_frames(
    order: &[Priority],
    handle: &wireframe::push::PushHandle<u8>,
    high_count: usize,
) -> Vec<u8> {
    let mut next_high = 1u8;
    let mut next_low = u8::try_from(high_count).expect("too many high frames") + 1;

    let mut highs = Vec::new();
    let mut lows = Vec::new();

    for priority in order {
        match priority {
            Priority::High => {
                let msg = format!("failed to push high-priority frame {next_high}");
                handle.push_high_priority(next_high).await.expect(&msg);
                highs.push(next_high);
                next_high += 1;
            }
            Priority::Low => {
                let msg = format!("failed to push low-priority frame {next_low}");
                handle.push_low_priority(next_low).await.expect(&msg);
                lows.push(next_low);
                next_low += 1;
            }
        }
    }

    highs.into_iter().chain(lows.into_iter()).collect()
}

#[rstest]
#[case(vec![Priority::High, Priority::High, Priority::High, Priority::Low, Priority::Low])]
#[case(vec![Priority::Low, Priority::Low, Priority::High, Priority::High, Priority::High])]
<<<<<<< HEAD
#[case(vec![
    Priority::High,
    Priority::Low,
    Priority::High,
    Priority::Low,
    Priority::High,
])]
=======
#[case(vec![Priority::High; 3])]
#[case(vec![Priority::Low; 3])]
>>>>>>> 49d71f9f
#[tokio::test]
async fn processes_all_priorities_in_order(
    #[case] order: Vec<Priority>,
    queues: (PushQueues<u8>, wireframe::push::PushHandle<u8>),
    shutdown_token: CancellationToken,
) {
    let (queues, handle) = queues;
    let fairness = FairnessConfig {
        max_high_before_low: 0,
        time_slice: None,
    };

    let high_count = order.iter().filter(|p| matches!(p, Priority::High)).count();
    let expected = queue_frames(&order, &handle, high_count).await;

    let mut actor: ConnectionActor<_, ()> =
        ConnectionActor::new(queues, handle, None, shutdown_token);
    actor.set_fairness(fairness);
    let mut out = Vec::new();
    actor.run(&mut out).await.expect("actor run failed");
    assert_eq!(out, expected);
}

#[rstest]
#[tokio::test]
async fn fairness_yields_low_with_time_slice(
    queues: (PushQueues<u8>, wireframe::push::PushHandle<u8>),
    shutdown_token: CancellationToken,
) {
    // Use Tokio's virtual clock so timing-dependent fairness is deterministic.
    tokio::time::pause();
    let (queues, handle) = queues;
    let fairness = FairnessConfig {
        max_high_before_low: 0,
        time_slice: Some(Duration::from_millis(10)),
    };

    let mut actor: ConnectionActor<_, ()> =
        ConnectionActor::new(queues, handle.clone(), None, shutdown_token);
    actor.set_fairness(fairness);

    let (tx, rx) = oneshot::channel();
    tokio::spawn(async move {
        let mut out = Vec::new();
        let _ = actor.run(&mut out).await;
        let _ = tx.send(out);
    });

    handle.push_high_priority(1).await.unwrap();
    tokio::time::advance(Duration::from_millis(5)).await;
    handle.push_high_priority(2).await.unwrap();
    tokio::time::advance(Duration::from_millis(15)).await;
    handle.push_low_priority(42).await.unwrap();
    for n in 3..=5 {
        handle.push_high_priority(n).await.unwrap();
    }
    drop(handle);

    let out = rx.await.unwrap();
    assert!(out.contains(&42), "Low-priority item was not yielded");
    let pos = out.iter().position(|x| *x == 42).unwrap();
    assert!(
        pos > 0 && pos < out.len() - 1,
        "Low-priority item should be yielded in the middle"
    );
}

#[rstest]
#[tokio::test]
async fn shutdown_signal_precedence(
    queues: (PushQueues<u8>, wireframe::push::PushHandle<u8>),
    shutdown_token: CancellationToken,
) {
    let (queues, handle) = queues;
    shutdown_token.cancel();
    let mut actor: ConnectionActor<_, ()> =
        ConnectionActor::new(queues, handle, None, shutdown_token);
    // drop the handle after actor creation to mimic early disconnection
    let mut out = Vec::new();
    actor.run(&mut out).await.unwrap();
    assert!(out.is_empty());
}

#[rstest]
#[tokio::test]
async fn complete_draining_of_sources(
    queues: (PushQueues<u8>, wireframe::push::PushHandle<u8>),
    shutdown_token: CancellationToken,
) {
    let (queues, handle) = queues;
    handle.push_high_priority(1).await.unwrap();

    let stream = stream::iter(vec![Ok(2u8), Ok(3u8)]);
    let mut actor: ConnectionActor<_, ()> =
        ConnectionActor::new(queues, handle, Some(Box::pin(stream)), shutdown_token);
    // drop handle after actor setup
    let mut out = Vec::new();
    actor.run(&mut out).await.unwrap();
    assert_eq!(out, vec![1, 2, 3]);
}

#[derive(Debug)]
enum TestError {
    Kaboom,
}

#[rstest]
#[tokio::test]
async fn error_propagation_from_stream(
    queues: (PushQueues<u8>, wireframe::push::PushHandle<u8>),
    shutdown_token: CancellationToken,
) {
    let (queues, handle) = queues;
    let stream = stream::iter(vec![
        Ok(1u8),
        Ok(2u8),
        Err(WireframeError::Protocol(TestError::Kaboom)),
    ]);
    let called = Arc::new(AtomicUsize::new(0));
    let c = called.clone();
    let hooks = ProtocolHooks {
        handle_error: Some(Box::new(
            move |_e: TestError, _ctx: &mut ConnectionContext| {
                c.fetch_add(1, Ordering::SeqCst);
            },
        )),
        ..ProtocolHooks::<u8, TestError>::default()
    };
    let mut actor: ConnectionActor<_, TestError> = ConnectionActor::with_hooks(
        queues,
        handle,
        Some(Box::pin(stream)),
        shutdown_token,
        hooks,
    );
    let mut out = Vec::new();
    actor.run(&mut out).await.unwrap();
    assert_eq!(called.load(Ordering::SeqCst), 1);
    assert_eq!(out, vec![1, 2]);
}

#[rstest]
#[tokio::test]
#[serial]
async fn protocol_error_logs_warning(
    queues: (PushQueues<u8>, wireframe::push::PushHandle<u8>),
    shutdown_token: CancellationToken,
    mut logger: LoggerHandle,
) {
    let (queues, handle) = queues;
    let stream = stream::iter(vec![Err(WireframeError::Protocol(TestError::Kaboom))]);
    let mut actor: ConnectionActor<_, TestError> =
        ConnectionActor::new(queues, handle, Some(Box::pin(stream)), shutdown_token);
    let mut out = Vec::new();
    actor.run(&mut out).await.unwrap();
    assert!(out.is_empty());
    let record = logger.pop().expect("expected warning");
    assert_eq!(record.level(), log::Level::Warn);
    assert!(record.args().contains("protocol error"));
}

#[rstest]
#[tokio::test]
async fn io_error_terminates_connection(
    queues: (PushQueues<u8>, wireframe::push::PushHandle<u8>),
    shutdown_token: CancellationToken,
) {
    let (queues, handle) = queues;
    let stream = stream::iter(vec![
        Ok(1u8),
        Err(WireframeError::Io(std::io::Error::other("fail"))),
    ]);
    let mut actor: ConnectionActor<_, ()> =
        ConnectionActor::new(queues, handle, Some(Box::pin(stream)), shutdown_token);
    let mut out = Vec::new();
    let result = actor.run(&mut out).await;
    assert!(matches!(result, Err(WireframeError::Io(_))));
    assert_eq!(out, vec![1]);
}

#[rstest]
#[tokio::test]
async fn interleaved_shutdown_during_stream(
    queues: (PushQueues<u8>, wireframe::push::PushHandle<u8>),
    shutdown_token: CancellationToken,
) {
    let (queues, handle) = queues;
    let token = shutdown_token.clone();
    tokio::spawn(async move {
        sleep(Duration::from_millis(50)).await;
        token.cancel();
    });

    let stream = stream::unfold(1u8, |i| async move {
        if i <= 5 {
            sleep(Duration::from_millis(20)).await;
            Some((Ok(i), i + 1))
        } else {
            None
        }
    });
    let mut actor: ConnectionActor<_, ()> =
        ConnectionActor::new(queues, handle, Some(Box::pin(stream)), shutdown_token);
    let mut out = Vec::new();
    actor.run(&mut out).await.unwrap();
    assert!(!out.is_empty() && out.len() < 5);
}

#[rstest]
#[tokio::test]
async fn push_queue_exhaustion_backpressure() {
    let (mut queues, handle) = PushQueues::bounded(1, 1);
    handle.push_high_priority(1).await.unwrap();

    let blocked = timeout(Duration::from_millis(50), handle.push_high_priority(2)).await;
    assert!(blocked.is_err());

    // clean up without exposing internal fields
    queues.close();
}

use std::sync::{
    Arc,
    Mutex,
    OnceLock,
    atomic::{AtomicUsize, Ordering},
};

use logtest::Logger;
use serial_test::serial;
use wireframe::{ConnectionContext, ProtocolHooks};

/// Handle to the global logger with exclusive access.
struct LoggerHandle {
    guard: std::sync::MutexGuard<'static, Logger>,
}

impl LoggerHandle {
    fn new() -> Self {
        static LOGGER: OnceLock<Mutex<Logger>> = OnceLock::new();

        let logger = LOGGER.get_or_init(|| Mutex::new(Logger::start()));
        let guard = logger
            .lock()
            .expect("failed to acquire global logger lock; a previous test may still hold it");

        Self { guard }
    }
}

impl std::ops::Deref for LoggerHandle {
    type Target = Logger;

    fn deref(&self) -> &Self::Target { &self.guard }
}

impl std::ops::DerefMut for LoggerHandle {
    fn deref_mut(&mut self) -> &mut Self::Target { &mut self.guard }
}

#[allow(
    unused_braces,
    reason = "rustc false positive for single line rstest fixtures"
)]
#[fixture]
fn logger() -> LoggerHandle { LoggerHandle::new() }

#[rstest]
#[tokio::test]
async fn before_send_hook_modifies_frames(
    queues: (PushQueues<u8>, wireframe::push::PushHandle<u8>),
    shutdown_token: CancellationToken,
) {
    let (queues, handle) = queues;
    handle.push_high_priority(1).await.unwrap();

    let stream = stream::iter(vec![Ok(2u8)]);
    let hooks = ProtocolHooks {
        before_send: Some(Box::new(|f: &mut u8, _ctx: &mut ConnectionContext| *f += 1)),
        ..ProtocolHooks::<u8, ()>::default()
    };

    let mut actor: ConnectionActor<_, ()> = ConnectionActor::with_hooks(
        queues,
        handle,
        Some(Box::pin(stream)),
        shutdown_token,
        hooks,
    );
    let mut out = Vec::new();
    actor.run(&mut out).await.unwrap();
    assert_eq!(out, vec![2, 3]);
}

#[rstest]
#[tokio::test]
async fn on_command_end_hook_runs(
    queues: (PushQueues<u8>, wireframe::push::PushHandle<u8>),
    shutdown_token: CancellationToken,
) {
    let (queues, handle) = queues;
    let stream = stream::iter(vec![Ok(1u8)]);

    let counter = Arc::new(AtomicUsize::new(0));
    let c = counter.clone();
    let hooks = ProtocolHooks {
        on_command_end: Some(Box::new(move |_ctx: &mut ConnectionContext| {
            c.fetch_add(1, Ordering::SeqCst);
        })),
        ..ProtocolHooks::<u8, ()>::default()
    };

    let mut actor: ConnectionActor<_, ()> = ConnectionActor::with_hooks(
        queues,
        handle,
        Some(Box::pin(stream)),
        shutdown_token,
        hooks,
    );
    let mut out = Vec::new();
    actor.run(&mut out).await.unwrap();
    assert_eq!(counter.load(Ordering::SeqCst), 1);
}

#[rstest]
#[tokio::test]
async fn graceful_shutdown_waits_for_tasks() {
    let tracker = TaskTracker::new();
    let token = CancellationToken::new();

    let mut handles = Vec::new();
    for _ in 0..5 {
        let (queues, handle) = PushQueues::<u8>::bounded(1, 1);
        let mut actor: ConnectionActor<_, ()> =
            ConnectionActor::new(queues, handle.clone(), None, token.clone());
        handles.push(handle);
        tracker.spawn(async move {
            let mut out = Vec::new();
            let _ = actor.run(&mut out).await;
        });
    }

    token.cancel();
    tracker.close();

    assert!(
        timeout(Duration::from_millis(500), tracker.wait())
            .await
            .is_ok()
    );
}<|MERGE_RESOLUTION|>--- conflicted
+++ resolved
@@ -122,7 +122,8 @@
 #[rstest]
 #[case(vec![Priority::High, Priority::High, Priority::High, Priority::Low, Priority::Low])]
 #[case(vec![Priority::Low, Priority::Low, Priority::High, Priority::High, Priority::High])]
-<<<<<<< HEAD
+#[case(vec![Priority::High; 3])]
+#[case(vec![Priority::Low; 3])]
 #[case(vec![
     Priority::High,
     Priority::Low,
@@ -130,10 +131,6 @@
     Priority::Low,
     Priority::High,
 ])]
-=======
-#[case(vec![Priority::High; 3])]
-#[case(vec![Priority::Low; 3])]
->>>>>>> 49d71f9f
 #[tokio::test]
 async fn processes_all_priorities_in_order(
     #[case] order: Vec<Priority>,
