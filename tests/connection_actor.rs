--- conflicted
+++ resolved
@@ -106,7 +106,6 @@
 
 #[rstest]
 #[tokio::test]
-<<<<<<< HEAD
 async fn fairness_yields_low_with_time_slice(
     queues: (PushQueues<u8>, wireframe::push::PushHandle<u8>),
     shutdown_token: CancellationToken,
@@ -151,8 +150,6 @@
 
 #[rstest]
 #[tokio::test]
-=======
->>>>>>> b2965668
 async fn shutdown_signal_precedence(
     queues: (PushQueues<u8>, wireframe::push::PushHandle<u8>),
     shutdown_token: CancellationToken,
