--- conflicted
+++ resolved
@@ -70,7 +70,6 @@
 
 #[rstest]
 #[tokio::test]
-<<<<<<< HEAD
 async fn fairness_yields_low_with_time_slice(
     queues: (PushQueues<u8>, wireframe::push::PushHandle<u8>),
     shutdown_token: CancellationToken,
@@ -113,7 +112,8 @@
         pos > 0 && pos < out.len() - 1,
         "Low-priority item should be yielded in the middle"
     );
-=======
+}
+
 async fn fairness_disabled_processes_all_high_first(
     queues: (PushQueues<u8>, wireframe::push::PushHandle<u8>),
     shutdown_token: CancellationToken,
@@ -143,7 +143,6 @@
     let mut out = Vec::new();
     actor.run(&mut out).await.expect("actor run failed");
     assert_eq!(out, vec![1, 2, 3, 4, 5]);
->>>>>>> fe4508fa
 }
 
 #[rstest]
