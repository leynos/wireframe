use std::sync::{
    Arc,
    atomic::{AtomicUsize, Ordering},
};

use bytes::BytesMut;
use wireframe::{
    Serializer,
    app::WireframeApp,
    frame::FrameProcessor,
    message::Message,
    serializer::BincodeSerializer,
};

mod util;
<<<<<<< HEAD
use util::{run_app_with_frame, run_app_with_frames};
=======
use util::{default_processor, run_app_with_frame};
>>>>>>> 506b4de7

#[derive(bincode::Encode, bincode::BorrowDecode, PartialEq, Debug)]
struct TestEnvelope {
    id: u32,
    msg: Vec<u8>,
}

#[derive(bincode::Encode, bincode::BorrowDecode, PartialEq, Debug)]
struct Echo(u8);

#[tokio::test]
async fn handler_receives_message_and_echoes_response() {
    let called = Arc::new(AtomicUsize::new(0));
    let called_clone = called.clone();
    let processor = default_processor();
    let app = WireframeApp::new()
        .unwrap()
<<<<<<< HEAD
        .frame_processor(LengthPrefixedProcessor::default())
=======
        .frame_processor(processor)
>>>>>>> 506b4de7
        .route(
            1,
            Box::new(move |_| {
                let called_inner = called_clone.clone();
                Box::pin(async move {
                    called_inner.fetch_add(1, Ordering::SeqCst);
                    // `WireframeApp` sends the envelope back automatically
                })
            }),
        )
        .unwrap();
    let msg_bytes = Echo(42).to_bytes().unwrap();
    let env = TestEnvelope {
        id: 1,
        msg: msg_bytes,
    };
    let env_bytes = BincodeSerializer.serialize(&env).unwrap();
    let mut framed = BytesMut::new();
<<<<<<< HEAD
    LengthPrefixedProcessor::default()
        .encode(&env_bytes, &mut framed)
        .unwrap();
=======
    processor.encode(&env_bytes, &mut framed).unwrap();
>>>>>>> 506b4de7

    let out = run_app_with_frame(app, framed.to_vec()).await.unwrap();

    let mut buf = BytesMut::from(&out[..]);
<<<<<<< HEAD
    let frame = LengthPrefixedProcessor::default()
        .decode(&mut buf)
        .unwrap()
        .unwrap();
=======
    let frame = processor.decode(&mut buf).unwrap().unwrap();
>>>>>>> 506b4de7
    let (resp_env, _) = BincodeSerializer
        .deserialize::<TestEnvelope>(&frame)
        .unwrap();
    let (echo, _) = Echo::from_bytes(&resp_env.msg).unwrap();
    assert_eq!(echo, Echo(42));
    assert_eq!(called.load(Ordering::SeqCst), 1);
}

#[tokio::test]
async fn multiple_frames_processed_in_sequence() {
    let app = WireframeApp::new()
        .unwrap()
        .frame_processor(LengthPrefixedProcessor::default())
        .route(1, Box::new(|_| Box::pin(async {})))
        .unwrap();

    let frames: Vec<Vec<u8>> = (1u8..=2)
        .map(|id| {
            let msg_bytes = Echo(id).to_bytes().unwrap();
            let env = TestEnvelope {
                id: 1,
                msg: msg_bytes,
            };
            let env_bytes = BincodeSerializer.serialize(&env).unwrap();
            let mut framed = BytesMut::new();
            LengthPrefixedProcessor::default()
                .encode(&env_bytes, &mut framed)
                .unwrap();
            framed.to_vec()
        })
        .collect();

    let out = run_app_with_frames(app, frames).await.unwrap();

    let mut buf = BytesMut::from(&out[..]);
    let first = LengthPrefixedProcessor::default()
        .decode(&mut buf)
        .unwrap()
        .unwrap();
    let (env1, _) = BincodeSerializer
        .deserialize::<TestEnvelope>(&first)
        .unwrap();
    let (echo1, _) = Echo::from_bytes(&env1.msg).unwrap();
    let second = LengthPrefixedProcessor::default()
        .decode(&mut buf)
        .unwrap()
        .unwrap();
    let (env2, _) = BincodeSerializer
        .deserialize::<TestEnvelope>(&second)
        .unwrap();
    let (echo2, _) = Echo::from_bytes(&env2.msg).unwrap();
    assert_eq!(echo1, Echo(1));
    assert_eq!(echo2, Echo(2));
}<|MERGE_RESOLUTION|>--- conflicted
+++ resolved
@@ -13,11 +13,7 @@
 };
 
 mod util;
-<<<<<<< HEAD
-use util::{run_app_with_frame, run_app_with_frames};
-=======
-use util::{default_processor, run_app_with_frame};
->>>>>>> 506b4de7
+use util::{default_processor, run_app_with_frame, run_app_with_frames};
 
 #[derive(bincode::Encode, bincode::BorrowDecode, PartialEq, Debug)]
 struct TestEnvelope {
@@ -35,11 +31,7 @@
     let processor = default_processor();
     let app = WireframeApp::new()
         .unwrap()
-<<<<<<< HEAD
         .frame_processor(LengthPrefixedProcessor::default())
-=======
-        .frame_processor(processor)
->>>>>>> 506b4de7
         .route(
             1,
             Box::new(move |_| {
@@ -58,25 +50,17 @@
     };
     let env_bytes = BincodeSerializer.serialize(&env).unwrap();
     let mut framed = BytesMut::new();
-<<<<<<< HEAD
     LengthPrefixedProcessor::default()
         .encode(&env_bytes, &mut framed)
         .unwrap();
-=======
-    processor.encode(&env_bytes, &mut framed).unwrap();
->>>>>>> 506b4de7
 
     let out = run_app_with_frame(app, framed.to_vec()).await.unwrap();
 
     let mut buf = BytesMut::from(&out[..]);
-<<<<<<< HEAD
     let frame = LengthPrefixedProcessor::default()
         .decode(&mut buf)
         .unwrap()
         .unwrap();
-=======
-    let frame = processor.decode(&mut buf).unwrap().unwrap();
->>>>>>> 506b4de7
     let (resp_env, _) = BincodeSerializer
         .deserialize::<TestEnvelope>(&frame)
         .unwrap();
