use std::sync::{
    Arc,
    atomic::{AtomicUsize, Ordering},
};

use bytes::BytesMut;
use rstest::rstest;
use wireframe::{
    Serializer,
    app::WireframeApp,
    frame::FrameProcessor,
    message::Message,
    serializer::BincodeSerializer,
};

mod util;
<<<<<<< HEAD
use util::{processor, run_app_with_frame};
=======
use util::{default_processor, run_app_with_frame};
>>>>>>> 506b4de7

#[derive(bincode::Encode, bincode::BorrowDecode, PartialEq, Debug)]
struct TestEnvelope {
    id: u32,
    msg: Vec<u8>,
}

#[derive(bincode::Encode, bincode::BorrowDecode, PartialEq, Debug)]
struct Echo(u8);

#[rstest]
#[tokio::test]
async fn handler_receives_message_and_echoes_response(processor: LengthPrefixedProcessor) {
    let called = Arc::new(AtomicUsize::new(0));
    let called_clone = called.clone();
    let processor = default_processor();
    let app = WireframeApp::new()
        .unwrap()
<<<<<<< HEAD
        .frame_processor(processor.clone())
=======
        .frame_processor(processor)
>>>>>>> 506b4de7
        .route(
            1,
            Box::new(move |_| {
                let called_inner = called_clone.clone();
                Box::pin(async move {
                    called_inner.fetch_add(1, Ordering::SeqCst);
                    // `WireframeApp` sends the envelope back automatically
                })
            }),
        )
        .unwrap();
    let msg_bytes = Echo(42).to_bytes().unwrap();
    let env = TestEnvelope {
        id: 1,
        msg: msg_bytes,
    };
    let env_bytes = BincodeSerializer.serialize(&env).unwrap();
    let mut framed = BytesMut::new();
    processor.encode(&env_bytes, &mut framed).unwrap();

    let out = run_app_with_frame(app, framed.to_vec()).await.unwrap();

    let mut buf = BytesMut::from(&out[..]);
    let frame = processor.decode(&mut buf).unwrap().unwrap();
    let (resp_env, _) = BincodeSerializer
        .deserialize::<TestEnvelope>(&frame)
        .unwrap();
    let (echo, _) = Echo::from_bytes(&resp_env.msg).unwrap();
    assert_eq!(echo, Echo(42));
    assert_eq!(called.load(Ordering::SeqCst), 1);
}<|MERGE_RESOLUTION|>--- conflicted
+++ resolved
@@ -14,11 +14,7 @@
 };
 
 mod util;
-<<<<<<< HEAD
-use util::{processor, run_app_with_frame};
-=======
 use util::{default_processor, run_app_with_frame};
->>>>>>> 506b4de7
 
 #[derive(bincode::Encode, bincode::BorrowDecode, PartialEq, Debug)]
 struct TestEnvelope {
@@ -37,11 +33,7 @@
     let processor = default_processor();
     let app = WireframeApp::new()
         .unwrap()
-<<<<<<< HEAD
         .frame_processor(processor.clone())
-=======
-        .frame_processor(processor)
->>>>>>> 506b4de7
         .route(
             1,
             Box::new(move |_| {
