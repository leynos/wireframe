--- conflicted
+++ resolved
@@ -156,15 +156,10 @@
 fn decode_fails_for_invalid_prefix_size(#[case] bytes: usize, #[case] endian: Endianness) {
     let fmt = LengthFormat::new(bytes, endian);
     let processor = LengthPrefixedProcessor::new(fmt);
-<<<<<<< HEAD
-    let mut buf = BytesMut::from(&[0x00, 0x01, 0x02][..]);
+    let mut buf = BytesMut::from(vec![0u8; bytes].as_slice());
     let err = processor
         .decode(&mut buf)
         .expect_err("decode must fail for unsupported prefix size");
-=======
-    let mut buf = BytesMut::from(vec![0u8; bytes].as_slice());
-    let err = processor.decode(&mut buf).expect_err("expected error");
->>>>>>> 9b8eee3a
     assert_eq!(err.kind(), std::io::ErrorKind::InvalidInput);
 }
 
